


/**************************************************************************
                    Space Telescope Science Institute


  Synopsis:  These are the routines to handle compton scattering.

  Description:	There are two routines in here:
		kappa_compton (xplasma,freq) this calculates the opacity in the cell xplasma due to compton cooling

  Arguments: 		


  Returns:

  Notes:

  History:
2011	nsh	Coded as part of the effort to include compton scattering in August 2011 at Southampton.

 ************************************************************************/

#include <stdio.h>
#include <math.h>
#include <stdlib.h>
#include "atomic.h"
#include "python.h"

/**************************************************************************
                    Space Telescope Science Institute


  Synopsis:  kappa_compton computes the opacity in the cell due to compton heating.

  Description:	

  Arguments:   xplasma - pointer to the current plasma cell
		freq - the frequency of the current photon packet being tracked

  Returns:   kappa - the compton opacity for the cell.

  Notes:   This implements the equation kappa=(sigmaT*ne*freq)/(me*c^2)
            Initally it is called by radiation

  History:
2011	nsh	Coded as part of the effort to include compton scattering in August 2011 at Southampton.
feb 2013 - nsh - approximate KN cross section replaced by correct value

 ************************************************************************/


double
kappa_comp (xplasma, freq)
     PlasmaPtr xplasma;		// Pointer to current plasma cell
     double freq;		// Frequency of the current photon being tracked
{
  double x;			// The opacity of the cell by the time we return it.
  double sigma;			/*The cross section, thompson, or KN if hnu/mec2 > 0.01 */

/*	alpha=1/(1+freq*HRYD*(1.1792e-4+(7.084e-10*freq*HRYD))); NSH 130214 This is the approximate way of doing it.*/

 //	sigma=THOMPSON/(1+freq*HRYD*(1.1792e-4+(7.084e-10*freq*HRYD)));


  sigma = klein_nishina (freq);	//NSH 130214 - full KN formula

  x = (sigma * H) / (MELEC * C * C);	//Calculate the constant
  x *= xplasma->ne * freq;	//Multiply by cell electron density and frequency of the packet.
  return (x);
}

/**************************************************************************
                    Space Telescope Science Institute


  Synopsis:  kappa_ind_compton computes the opacity in the cell due to induced compton heating.

  Description:	

  Arguments:   xplasma - pointer to the current plasma cell
		freq - the frequency of the current photon packet being tracked

  Returns:   kappa - the inducd compton opacity for the cell.

  Notes:   This implements the induced compton term in equation 6.5 in cloudy 10.3

  History:
2011	nsh	Coded as part of the effort to include compton scattering in August 2011 at Southampton.
feb 2013 - nsh - approximate KN cross section replaced by correct value
1309 	JM	Removed w and ds as arguments as no longer required
1312	NSH	Recoded to use the new exponential and power law models.

 ************************************************************************/


double
kappa_ind_comp (xplasma, freq)
     PlasmaPtr xplasma;		// Pointer to current plasma cell
     double freq;		// Frequency of the current photon being tracked
     //double w;			// The weight of the photon packet
     //double ds;			//The distance the photon travels
{
  double x;			// The opacity of the cell by the time we return it.
  double sigma;			/*The cross section, thompson, or KN if hnu/mec2 > 0.01 */
  double J;		//The estimated intensity in the cell
//  int i;

  /* Previously, NSH had used the following formula whixch required ds and w to work  
     J=(4*PI*w*ds)/(C*xplasma->vol); //Calcuate the intensity NSH This works for a thin shell... Why? Dont know.
  */ 

  J = 0.0;			/* NSH 130605 to remove o3 compile error */

<<<<<<< HEAD
=======
  if (geo.ioniz_mode == 5 || geo.ioniz_mode == 7)	/*If we are using power law ionization, use PL estimators */
    {
      if (geo.wcycle > 0) /* there is only any point in worrying if we have had at least one cycle otherwise there is no model */
      {
      for (i = 0; i < geo.nxfreq; i++)
	{
	  if (geo.xfreq[i] < freq && freq <= geo.xfreq[i + 1])	//We have found the correct model band
	    {
	      if (xplasma->spec_mod_type[i] > 0)	//Only bother if we have a model in this band
		{
	        if (freq > xplasma->fmin_mod[i] && freq < xplasma->fmax_mod[i]) //The spectral model is defined for the frequency in question
			{
			if (xplasma->spec_mod_type[i] == SPEC_MOD_PL)	//Power law model
				{				
				J = pow(10,(xplasma->pl_log_w[i]+log10(freq)*xplasma->pl_alpha[i]));
				}
			else if (xplasma->spec_mod_type[i] == SPEC_MOD_EXP)	//Exponential model
				{
		  		J = xplasma->exp_w[i] * exp ((-1 * H * freq) / (BOLTZMANN * xplasma->exp_temp[i]));
				}
			else
				{
		  		Error("kappa_ind_comp - unknown spectral model (%i) in band %i\n",xplasma->spec_mod_type[i], i);
		  		J = 0.0;	//Something has gone wrong
				}
			}
		else 
			{
      /* We have a spectral model, but it doesn't apply to the frequency in question. 
       clearly this is a slightly odd situation, where last time we didnt get a photon of this frequency, 
       but this time we did. Still this should only happen in very sparse cells, so induced compton is 
       unlikely to be important in such cells. We generate a warning, just so we can see if this is happening a lot */  

			  Error ("kappa_ind_comp: frequency of photon (%e) is outside frequency range (%e - %e) of spectral model in cell %i band %i\n",
                freq,xplasma->fmin_mod[i],xplasma->fmax_mod[i],xplasma->nplasma,i); 
			
        J = 0.0; //We 
			}
		}
	     else /* There is no model in this band - this should not happen very often  */
		{	
		  J = 0.0;	//There is no modelin this band, so the best we can do is assume zero J
		  Error ("kappa_ind_comp: no model exists in cell %i band %i\n",xplasma->nplasma,i); 
		}



	    }
	}
    }
	else //We have not completed an ionization cycle, so no chance of a model
	{
	  J=0.0;
	}
}

  else				/*Else, use BB estimator of J */
    {
      expo = (H * freq) / (BOLTZMANN * xplasma->t_r);
      J = (2 * H * freq * freq * freq) / (C * C);
      J *= 1 / (exp (expo) - 1);
      J *= xplasma->w;
    }
>>>>>>> 59d726d7

  J = mean_intensity (xplasma, freq, 2); //Obtain a model for the mean intensity - we call this with mode=2, which means that if we have not yet completed a cycle, dont return a dilute blackbody estimate if we are in PL mode.
 
 //if (geo.ioniz_mode == 5 || geo.ioniz_mode == 7)	/*If we are using power law ionization, use PL estimators */
 //   {
 //     if (geo.wcycle > 0) /* there is only any point in worrying if we have had at least one cycle otherwise there is no model */
 //     {
 //     for (i = 0; i < geo.nxfreq; i++)
// 	{
//	  if (geo.xfreq[i] < freq && freq <= geo.xfreq[i + 1])	//We have found the correct model band
//	    {
//	      if (xplasma->spec_mod_type[i] > 0)	//Only bother if we have a model in this band
//		{
//	        if (freq > xplasma->fmin_mod[i] && freq < xplasma->fmax_mod[i]) //The spectral model is defined for the frequency in question
//			{
//			if (xplasma->spec_mod_type[i] == SPEC_MOD_PL)	//Power law model
//				{				
//				J = pow(10,(xplasma->pl_log_w[i]+log10(freq)*xplasma->pl_alpha[i]));
//				}
//			else if (xplasma->spec_mod_type[i] == SPEC_MOD_EXP)	//Exponential model
//				{
//		  		J = xplasma->exp_w[i] * exp ((-1 * H * freq) / (BOLTZMANN * xplasma->exp_temp[i]));
//				}
//			else
//				{
//		  		Error("kappa_ind_comp - unknown spectral model (%i) in band %i\n",xplasma->spec_mod_type[i], i);
//		  		J = 0.0;	//Something has gone wrong
//				}
//			}
//		else /*We have a spectral model, but it doesnt apply to the frequency in question. clearly this is a slightly odd situation, where last time we didnt get a photon of this frequency, but this time we did. Still this should only happen in very sparse cells, so induced compton is unlikely to be important in such cells. We generate a warning, just so we can see if this is happening a lot*/
//			{
//			Warning ("kappa_ind_comp: frequency of photon (%e) is outside frequency range (%e - %e) of spectral model in cell %i band %i\n",freq,xplasma->fmin_mod[i],xplasma->fmax_mod[i],xplasma->nplasma,i); //This is unlikely to happen very often, but if it does, we should probably know about it
//			J = 0.0; //We 
//			}
//		}
//	     else /* There is no model in this band - this should not happen very often  */
//		{	
//		J = 0.0;	//THere is no modelin this band, so the best we can do is assume zero J
//		Warning ("kappa_ind_comp: no model exists in cell %i band %i\n",xplasma->nplasma,i); //This is unlikely to happen very often, but if it does, we should probably know about it
//		}
//
//
//
//	    }
//	}
  //  }
//	else //We have not completed an ionization cycle, so no chance of a model
//	{
//	J=0.0;
//	}
//}
//
  //else				/*Else, use BB estimator of J */
//    {
// / /    expo = (H * freq) / (BOLTZMANN * xplasma->t_r);
//      J = (2 * H * freq * freq * freq) / (C * C);
//      J *= 1 / (exp (expo) - 1);
//      J *= xplasma->w;
//    }

  sigma = klein_nishina (freq);	//NSH 130214 - full KN formula


  x = (xplasma->ne) / (MELEC);
  x *= sigma * J;		// NSH 130214 factor of THOMPSON removed, since alpha is now the actual compton cross section
  x *= 1 / (2 * freq * freq);

  if (sane_check (x)) //For some reason we have a problem
    {
      Error
	("kappa_ind_comp:sane_check - undefined value for Kappa_ind_comp - setting to zero\n");
      return (0.0);
    }

  return (x);
}

/**************************************************************************
                    Space Telescope Science Institute


  Synopsis:  total_comp computes the cooling in the cell due to compton cooling.

  Description:	

  Arguments:   one - pointer to the current wind cell
		t_e - electron temperature of the current cell

  Returns:   the compton luminosity for the cell.

  Notes:   This implements the equation C=16piVsigmatJ(kTe/me)

  History:
2011	nsh	Coded as part of the effort to include compton scattering in August 2011 at Southampton.

 ************************************************************************/

double
total_comp (one, t_e)
     WindPtr one;		// Pointer to the current wind cell - we need the cell volume, this is not in the plasma structure
     double t_e;		//Current electron temperature of the cell
{
  double x;			//The returned variable
  int nplasma;			//The cell number in the plasma array
  PlasmaPtr xplasma;		//pointer to the relevant cell in the plasma structure


  nplasma = one->nplasma;	//Get the correct plasma cell related to this wind cell
  xplasma = &plasmamain[nplasma];	//copy the plasma structure for that cell to local variable

  x = 16. * PI * THOMPSON * BOLTZMANN / (MELEC * C * C);	//Keep all the constants together
  x *= xplasma->ne * one->vol * xplasma->j * t_e;	//multiply by the volume (from wind) and j (from plasma) and t_e


  return (x);
}



/**************************************************************************
                    Space Telescope Science Institute


  Synopsis:  klein_nishina computes the KN cross section for a photon of frequency nu.

  Description:	

  Arguments:   nu - photon frequency


  Returns:   the KN cross section.

  Notes:   This implements equation 7.5 in Rybicki and Lightman

  History:
2013	nsh	Coded

 ************************************************************************/

double
klein_nishina (nu)
     double nu;			//The frequency of the photon packet
{
  double x;			//h nu / kt
  double x1, x2, x3, x4;	//variables to store intermediate results.
  double kn;			// the final cross section

  kn = THOMPSON;		/* NSH 130605 to remove o3 compile error */
  x1 = x2 = x3 = x4 = 0.0;	/* NSH 130605 to remove o3 compile error */
  x = (H * nu) / (MELEC * C * C);
  if (x > 0.0001)
    {
      x1 = 1. + x;
      x2 = 1. + (2. * x);
      x3 = log (x2);
      x4 = ((2. * x * x1) / x2) - x3;
      x4 *= x1 / (x * x * x);
      x4 = x4 + x3 / (2. * x);
      x4 = x4 - (1 + 3. * x) / (x2 * x2);
      kn *= 0.75 * x4;
    }

  return (kn);
}<|MERGE_RESOLUTION|>--- conflicted
+++ resolved
@@ -104,8 +104,8 @@
 {
   double x;			// The opacity of the cell by the time we return it.
   double sigma;			/*The cross section, thompson, or KN if hnu/mec2 > 0.01 */
-  double J;		//The estimated intensity in the cell
-//  int i;
+  double J, expo;		//The estimated intensity in the cell
+  int i;
 
   /* Previously, NSH had used the following formula whixch required ds and w to work  
      J=(4*PI*w*ds)/(C*xplasma->vol); //Calcuate the intensity NSH This works for a thin shell... Why? Dont know.
@@ -113,8 +113,6 @@
 
   J = 0.0;			/* NSH 130605 to remove o3 compile error */
 
-<<<<<<< HEAD
-=======
   if (geo.ioniz_mode == 5 || geo.ioniz_mode == 7)	/*If we are using power law ionization, use PL estimators */
     {
       if (geo.wcycle > 0) /* there is only any point in worrying if we have had at least one cycle otherwise there is no model */
@@ -141,23 +139,16 @@
 		  		J = 0.0;	//Something has gone wrong
 				}
 			}
-		else 
+		else /*We have a spectral model, but it doesnt apply to the frequency in question. clearly this is a slightly odd situation, where last time we didnt get a photon of this frequency, but this time we did. Still this should only happen in very sparse cells, so induced compton is unlikely to be important in such cells. We generate a warning, just so we can see if this is happening a lot*/
 			{
-      /* We have a spectral model, but it doesn't apply to the frequency in question. 
-       clearly this is a slightly odd situation, where last time we didnt get a photon of this frequency, 
-       but this time we did. Still this should only happen in very sparse cells, so induced compton is 
-       unlikely to be important in such cells. We generate a warning, just so we can see if this is happening a lot */  
-
-			  Error ("kappa_ind_comp: frequency of photon (%e) is outside frequency range (%e - %e) of spectral model in cell %i band %i\n",
-                freq,xplasma->fmin_mod[i],xplasma->fmax_mod[i],xplasma->nplasma,i); 
-			
-        J = 0.0; //We 
+			Warning ("kappa_ind_comp: frequency of photon (%e) is outside frequency range (%e - %e) of spectral model in cell %i band %i\n",freq,xplasma->fmin_mod[i],xplasma->fmax_mod[i],xplasma->nplasma,i); //This is unlikely to happen very often, but if it does, we should probably know about it
+			J = 0.0; //We 
 			}
 		}
 	     else /* There is no model in this band - this should not happen very often  */
 		{	
-		  J = 0.0;	//There is no modelin this band, so the best we can do is assume zero J
-		  Error ("kappa_ind_comp: no model exists in cell %i band %i\n",xplasma->nplasma,i); 
+		J = 0.0;	//THere is no modelin this band, so the best we can do is assume zero J
+		Warning ("kappa_ind_comp: no model exists in cell %i band %i\n",xplasma->nplasma,i); //This is unlikely to happen very often, but if it does, we should probably know about it
 		}
 
 
@@ -167,7 +158,7 @@
     }
 	else //We have not completed an ionization cycle, so no chance of a model
 	{
-	  J=0.0;
+	J=0.0;
 	}
 }
 
@@ -178,66 +169,7 @@
       J *= 1 / (exp (expo) - 1);
       J *= xplasma->w;
     }
->>>>>>> 59d726d7
-
-  J = mean_intensity (xplasma, freq, 2); //Obtain a model for the mean intensity - we call this with mode=2, which means that if we have not yet completed a cycle, dont return a dilute blackbody estimate if we are in PL mode.
- 
- //if (geo.ioniz_mode == 5 || geo.ioniz_mode == 7)	/*If we are using power law ionization, use PL estimators */
- //   {
- //     if (geo.wcycle > 0) /* there is only any point in worrying if we have had at least one cycle otherwise there is no model */
- //     {
- //     for (i = 0; i < geo.nxfreq; i++)
-// 	{
-//	  if (geo.xfreq[i] < freq && freq <= geo.xfreq[i + 1])	//We have found the correct model band
-//	    {
-//	      if (xplasma->spec_mod_type[i] > 0)	//Only bother if we have a model in this band
-//		{
-//	        if (freq > xplasma->fmin_mod[i] && freq < xplasma->fmax_mod[i]) //The spectral model is defined for the frequency in question
-//			{
-//			if (xplasma->spec_mod_type[i] == SPEC_MOD_PL)	//Power law model
-//				{				
-//				J = pow(10,(xplasma->pl_log_w[i]+log10(freq)*xplasma->pl_alpha[i]));
-//				}
-//			else if (xplasma->spec_mod_type[i] == SPEC_MOD_EXP)	//Exponential model
-//				{
-//		  		J = xplasma->exp_w[i] * exp ((-1 * H * freq) / (BOLTZMANN * xplasma->exp_temp[i]));
-//				}
-//			else
-//				{
-//		  		Error("kappa_ind_comp - unknown spectral model (%i) in band %i\n",xplasma->spec_mod_type[i], i);
-//		  		J = 0.0;	//Something has gone wrong
-//				}
-//			}
-//		else /*We have a spectral model, but it doesnt apply to the frequency in question. clearly this is a slightly odd situation, where last time we didnt get a photon of this frequency, but this time we did. Still this should only happen in very sparse cells, so induced compton is unlikely to be important in such cells. We generate a warning, just so we can see if this is happening a lot*/
-//			{
-//			Warning ("kappa_ind_comp: frequency of photon (%e) is outside frequency range (%e - %e) of spectral model in cell %i band %i\n",freq,xplasma->fmin_mod[i],xplasma->fmax_mod[i],xplasma->nplasma,i); //This is unlikely to happen very often, but if it does, we should probably know about it
-//			J = 0.0; //We 
-//			}
-//		}
-//	     else /* There is no model in this band - this should not happen very often  */
-//		{	
-//		J = 0.0;	//THere is no modelin this band, so the best we can do is assume zero J
-//		Warning ("kappa_ind_comp: no model exists in cell %i band %i\n",xplasma->nplasma,i); //This is unlikely to happen very often, but if it does, we should probably know about it
-//		}
-//
-//
-//
-//	    }
-//	}
-  //  }
-//	else //We have not completed an ionization cycle, so no chance of a model
-//	{
-//	J=0.0;
-//	}
-//}
-//
-  //else				/*Else, use BB estimator of J */
-//    {
-// / /    expo = (H * freq) / (BOLTZMANN * xplasma->t_r);
-//      J = (2 * H * freq * freq * freq) / (C * C);
-//      J *= 1 / (exp (expo) - 1);
-//      J *= xplasma->w;
-//    }
+
 
   sigma = klein_nishina (freq);	//NSH 130214 - full KN formula
 
