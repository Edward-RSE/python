Examples
########

*python* is a large and complicated code with a very wide range of capabilities. Some are very non-intuitive. This section of the documentation provides worked examples on how to set up, run, and analyse the outputs of the code.

The files relating to these examples can be found in the `examples/` section of the *python* repository.


.. toctree::
   :glob:

   examples/reverb/reverb
<<<<<<< HEAD
   examples/tde/tde
=======
   examples/demo-models/quasar
   examples/benchmarking/cmfgen
   examples/benchmarking/tardis
>>>>>>> 6d476a82
<|MERGE_RESOLUTION|>--- conflicted
+++ resolved
@@ -10,10 +10,6 @@
    :glob:
 
    examples/reverb/reverb
-<<<<<<< HEAD
-   examples/tde/tde
-=======
    examples/demo-models/quasar
    examples/benchmarking/cmfgen
-   examples/benchmarking/tardis
->>>>>>> 6d476a82
+   examples/benchmarking/tardis