--- conflicted
+++ resolved
@@ -126,14 +126,9 @@
 
 double
 total_emission (one, f1, f2)
-<<<<<<< HEAD
-     WindPtr one;		
-     double f1, f2;		
-=======
      WindPtr one;               /* WindPtr to a specific cell in the wind */
      double f1, f2;             /* The minimum and maximum frequency over which the emission is
                                    integrated */
->>>>>>> c54bcc0f
 {
   double t_e;
   int nplasma;
@@ -142,11 +137,7 @@
   nplasma = one->nplasma;
   xplasma = &plasmamain[nplasma];
 
-<<<<<<< HEAD
   t_e = xplasma->t_e;		
-=======
-  t_e = xplasma->t_e;           // Change so calls to total emission are simpler
->>>>>>> c54bcc0f
 
 
   if (f2 < f1)
