--- conflicted
+++ resolved
@@ -436,33 +436,6 @@
 
   te_old = xplasma->t_e;
 
-<<<<<<< HEAD
-  
-  
-  
-  if (modes.fixed_temp==0)      //If we are not in fixed temp mode (the normal state of affairs)
-    {
-	    te_old = xplasma->t_e;    //Store the old electron tmperature
-	    te_new = calc_te (xplasma, 0.7 * te_old, 1.3 * te_old);  //compute the new t_e - no limits on where it can go
-  	  xplasma->t_e = (1 - gain) * te_old + gain * te_new;  //Allow the temperature to move by a fraction gain towards the equilibrium temperature
-	  }
-	else
-	  {
-	    compute_dr_coeffs (xplasma->t_e);
-	    xplasma->lum_dr = total_dr (&wmain[xplasma->nwind], xplasma->t_e);
-	    xplasma->lum_di = total_di (&wmain[xplasma->nwind], xplasma->t_e);
-	    xplasma->lum_comp = total_comp (&wmain[xplasma->nwind], xplasma->t_e);
-      xplasma->heat_qrecomb = total_qrecomb(&wmain[xplasma->nwind], xplasma->t_e);
-	    total_emission (&wmain[xplasma->nwind], 0., VERY_BIG);
-	  }
-  
-
-
-/* NSH 130722 - NOTE - at this stage, the cooling terms are still those computed from the 'ideal' t_e, not the new t_e - this may be worth investigatiing. */
-  if (xplasma->t_e > TMAX)
-	{	
-	xplasma->t_e = TMAX;
-=======
 	if (modes.zeus_connect==1 || modes.fixed_temp==1)
 	{
 		te_new = te_old; //We dont want to change the temperature
@@ -481,7 +454,6 @@
 			xplasma->t_e = TMAX;
 		}
 		dte = xplasma->dt_e;
->>>>>>> d7fecba7
 	}
 
 
