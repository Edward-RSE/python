--- conflicted
+++ resolved
@@ -350,17 +350,6 @@
  */
 
   rdpar_comment ("Parameters associated with photon number, cycles,ionization and radiative transfer options");
-<<<<<<< HEAD
-=======
-  /* Getting the atomic data has been moved here as when it was deeply nested in init_ionization, it made it very
-   * difficult to write unit tests or other tests. The key issue is that init_ionization is initialising too
-   * much all at once, which makes it very difficult to initialise or modify specific things for testing or debug
-   * purposes */
-  if (geo.run_type == RUN_TYPE_NEW)
-  {
-    rdstr ("Atomic_data", geo.atomic_filename);
-  }
->>>>>>> cd8afb8d
   init_photons ();
   init_ionization ();
   if (geo.run_type == RUN_TYPE_NEW)
