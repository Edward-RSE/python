/***********************************************************
                                       Space Telescope Science Institute

 Synopsis:
	Python is a program designed to simulate the transfer of radiation in a wind.  It uses the
	Sobolev approximation.  It models a wind as a biconical flow.     
	
	This is the "main" routine for Python.  It's basic purpose is to gather the input variables 
	and to control the flow of the program
 
Arguments:		

	Usage:  py [-h] [-r] [-d] [-f] [-t time_max] xxx  or simply py

	where xxx is the rootname or full name of a parameter file, e. g. test.pf

	and the switches have the following meanings

	-h 	to get this help message
	-r 	restart a run of the progarm reading the file xxx.windsave

	-t time_max	limit the total time to approximately time_max seconds.  Note that the program checks
		for this limit somewhat infrequently, usually at the ends of cycles, because it
		is attempting to save the program outputs so that the program can be restarted with
		-r if theat is desired.
	-v num  determines the amount of information that is printed out.  If num is small, then
		less information is printed out; if num is large more is printed out.  Setting
		v to 5 causes the routine to print out all the information which outputs have
		included previously.  The current default is set to 3 which suppresses Debug, Log_silent
		and Error_silent
	-d	Enters detailed or advanced mode. Allows one to access extra diagnositics and some
	    other advanced commands
    -f  Fixed temperature mode - does not attempt to chenge the temperature of cells.
	-e  Alter the maximum number of errors before the program quits
	-i  Diagnostic mode which quits after reading in inputs. Used for Travis test suite.
	-z  Mode to connect with zeus - it either runs two cycles in this is the first call - in order
         to obtain a good starting state, else it runs just one cycle. In both cases, it does
		 not attempt to seek a new temperature, but it does output heating and cooling rates
    --version print out python version, commit hash and if there were files with uncommitted
	    changes
	--seed set the random number seed to be time based, rather than fixed.

	
	if one simply types py or pyZZ where ZZ is the version number one is queried for a name
	of the parameter file.

	NOTE - If this is modified, please also modify the help message in help() below
Returns:
 
Description:	
	Python is far too complicated to describe.  Basically it simulates the radiative transfer
	of photons through the wind of a cataclysmic variable or a star.  The kinematic formulation for
	the CV wind is due to Schlossman and Vitello while that of the star is due to Castor & Larmors. 
	
	 Radiation from an optically thick disk, the WD star, a boundary layer and the wind itself
	 may be included
	
	There are 4 basic portions to the program which are easy to see in the main program.
	
	1. A data gathering stage
	
	2. A calculation of the state of ionization of the wind.
	
	3. A calculation of a detailed spectrum in which the ionization is held fixed.
	
		
Notes:
	The program has been designed and tested both on Suns and MacIntoshes (with Symentec's
	C compiler).  Some of its peculiarities are due to memory limitations and relatively small 
	stack sizes on the Mac.  When compiling, check to see that the global varible MAC is
	set properly in python.h.

History:
 	97jan   ksl	Coding on python began.
 	97jul	ksl	Added capability model the spectrum as a function of orbital phase.
 	97aug	ksl	Added boundary layer as additional source of radiation
 	97aug	ksl	Added capability to extract spectra with a specific number of scatters
 	97nov	ksl	Changed error and diagnostic logging
 	98july	ksl	Added radiation from the wind itself
 	98nov	ksl	Added spherical winds and greatly modified I/O  
	99jan	ksl	Added ability to enter parameter file (w/out) root on command line
	99jul	ksl	Begin eliminating MAC dependencies
	00sep	ksl	Began work on adding a new coronal possibility
	01mar	ksl	Added a knigge wind
        01sept	ksl	Added a thierry wind
	01dec	ksl	Incorporated improved atomic data reading codes, and
			made a variety of other major changes to the way in
			which many of the subroutines operate.
	01dec	ksl	Revised way in which old windfile option works.  It
			was not working at all originally, because of a
			change I made in April.  The new method is a bit dangerous
			because it does change a good bit of geo, since all of the
			input data is read in.  In principle, his can create an inconsistency
			between some of the info in geo and some in the wind array.
			But it keeps the wind the same, which is what was desired.  
	01dec	ksl	Added a general capability to python(40) so that during the
			the ionization cycle photons do not necessarily have identical
			weights.
	02jan	ksl	Moved specific inputs for KWD wind to knigge.c
	02feb	ksl	Added anisotropic wind scattering
	02feb	ksl	41.1 -- Allowed user to chose between anisotropic and
			isotropic scattering in the wind.
	02feb	ksl	41.2 -- Added aditional options for choosing what photons
			to count
	02apr	ksl	43.1 -- Added additional radiative transfer options.  Modified main
			so that a spectrum is printed out after each cycle
	02jul	ksl	43.7 -- Considerable changes associated with photoionization
			and recombination were made.  The initial attemps to allow
			for using a more accurate detailed balance approach were
			included in the ionizatio routines.
	03dec	ksl	Added back some timing ability
        04Mar   SS      Minor changes to set switch for macro atom method.
                        geo.line_mode=6 switches geo.rt_mode=2 (macro method)
                        and then geo.ine_mode back to =3. (SS)
        04Apr   SS      Minor change to set a switch for geo.line_mode=7 
                        which is the same as 6 but with anisotropic scattering
        04May   SS      geo.line_mode=8 added: this mode is the same as mode 6
                        BUT will treat all ions as simple - it is for 
                        test purposes only.
	04Jun	ksl	Added new disk + wind model for ysos.  In process, moved
			the variables describing the wind mdots to subroutines
	04Aug	ksl	52 -- Modified input variables to allow a variety of input models
			all ascii-based.
	04Aug	ksl	52 -- Modified input variables to allow for various disk illumination
			models
	04Aug	ksl	52 -- Modified to allow for vertically extended disks. Note that some of
			the input variables were rearranged in the process.
        04Aug   SS      Minor modifications to cope with finite disk thickness calculations.
	04dec	ksl	54a -- Minor mod to calculation of fraction of luminosity that hits
			disk so that correct values are printed out in situation where there
			are multiple subcycles.
	04dec	ksl	54e -- Minor mod to record master atomic file in geo, and, for the 
			case of fixed concentration to store the file where the concentrations
			are contaned.
	05apr	ksl	56 -- Added new variable geo.binary_system to avoid binary system
			questions in cases where one was modelling a single object.  Note
			that I did not remove seemingly superfluous quesions regarding
			phase because one can still extract photons in various azimuthal
			directions, and if we ever move to 3d situations one might want
			to deal with non-axially symmetric systems.
	05jul	ksl	56d -- Updated to include new windcone definitions.
	05jul	ksl	56d -- Completed basic work to allow vertically extended disk
	06may	ksl	57g -- Began work on modifying structures to lower memory requirments
			At empty wind cells have mostly been eliminated, and macroatoms
			have been split off into a separate structure so this is not 
			used.
	06jul	ksl	57h -- Have contined work to speed program up as much as possible
			by giving more control over the parameters that govern the speed
			such as SMAX_FRAC.
	06oct	ksl	58 -- This version is a cleaned up version of py57ib, which differs
			from 57h primarily in bb.c and pdf.c.   In addition, this version
			makes it possible to use the SV velocity law in what is otherwise
			a KWD description of the wind.  
	06nov	ksl	58c -- This version requires and updated version of kpar, that 
			keeps track of all the errors.  
	07aug	ksl	58f -- Modified the way in which the program handles a situation
			in which one attempts to run with a non-existent .pf file.
	08may	ksl	60a -- Significant modifications were made to the main routine
			to make sure we could restart models.  Unfortunaaely rhe point
			at which the user was asked for the atomic data needed to be changed,
			so earlier .pf files will need to be modified.  
	080808	ksl	62 -- Cleaned up wind ionization options
	081110	ksl	67 -- Revised a number of portions of the main python.c routine
			to enable restarts.  There are still inconsistencies in the
			way one reads information from the .pf file after having read
			in the windsave files that could be cleaned up.
	081218	ksl	67c -- Added a switch -h to provide information about usage.
	090202	ksl	68b -- Added switch -v  to control the level of verbosity.  Updated
			Plasma to allow routine to track scatters and absorption during
			generation of detailed spectrum
	090402	ksl	NSPEC has been moved to the main routine, as its only remaining
			purpose is to define some arrays in the main routine.  Note that
			MSPEC still has meaning as the number of spectra of various types
			that are construced without going through types.
	1108	ksl/nsh Adding code to keep track of gross spectra in a cell though xbands,
			xj and xave_freq.  Just set up the frequence limits here.	
	1112	ksl	Moved everything associated with frequency bands into bands_init
	1212	nsh	changed the way DFUDGE is defined.
        1302	jm	74b5 introduced double precision variable for photon number for calling 
			define_phot. Fixes Bug JM130302 in photon weights. It has been suggested
			that we should make NPHOT a long integer- at the moment I have not done 
			this and simply comverted to double before calling define_phot (otherwise 
			I believe rdint would have to be redone for long integers).
	1304	ksl	75 rewrote the fix above to use a long, instead of double.  
			This has plenty of range.  Notge that there is no need to make NPHOT
			a long, as suggested above.  We do not expect it to exceed 2e9,
			although some kind of error check might be reasonble.
	1306	ksl	Modified to allow a power law component to a stellar spectrum.  Made
			some changes use DEF variables instead of numbers to make choices
	1307	jm	SS Parallelized Python in June 2013, for release 76a. I have now introduced
			slightly altered reporting to allow more succinct reporting in parallel mode.
	1307	ksl	Removed the Thierry & Hubeny O-star models as an option from the code.
			This was never tested, and never really used.  Knox no longer even has the 
			models.  Note that Stuart is replacing this with a homologous expansion
			model
	1308	nsh	Added a call to generate rtheta wind cones - issue #41
	1309	nsh	Changed the loop around where disk parameters are read in - issue #44
	1309	nsh	Added commands to write out warning summary - relating to issue #47
  	1312	nsh	Added a new parameter file command to turn off heating and cooling mechanisms
			at the moment it only does adiabatc
			Also some modifications to the parallel communiactions to deal with some new
			plasma variabales, and the min and max frequency photons seen in bands.
	1409	ksl	Added new switch -d to enable use of a new Debug logging feature
	1411 	JM removed photons per cycle in favour of NPHOT. subcycles are now eliminated
	1501 	JM moved some parallelization stuff to subroutines in para_update.c
			functions are communicate_estimators_para, communicate_matom_estimators_para,
			and gather_spectra_para
	1502		Major reorganisation of input gathering and setup. See setup.c, #136 and #139
	1508	ksl	Instroduction of the concept of domains to handle the disk and wind as separate
			domains
 	
 	Look in Readme.c for more text concerning the early history of the program.

**************************************************************/



#include <stdio.h>
#include <stdlib.h>
#include <string.h>
#include <math.h>
#include "atomic.h"
#include <time.h>  //To allow the used of the clock command without errors!!


#include "python.h"
#define NSPEC	20

int
main (argc, argv)
     int argc;
     char *argv[];
{
  WindPtr w;
  PhotPtr p;

  double freqmin, freqmax;
  int n;


  FILE *fopen ();

  int opar_stat, restart_stat;
  double time_max;		// The maximum time the program is allowed to run before halting
  double lstar;			// The luminosity of the star, iv it exists

  int my_rank;			// these two variables are used regardless of parallel mode
  int np_mpi;			// rank and number of processes, 0 and 1 in non-parallel
  int time_to_quit;
  int ndomain = 0;		//Local variable for ndomain
  int ndom;


#ifdef MPI_ON
  MPI_Init (&argc, &argv);
  MPI_Comm_rank (MPI_COMM_WORLD, &my_rank);
  MPI_Comm_size (MPI_COMM_WORLD, &np_mpi);
#else
  my_rank = 0;
  np_mpi = 1;
#endif

  np_mpi_global = np_mpi;	// Global variable which holds the number of MPI processes
  rank_global = my_rank;	// Global variable which holds the rank of the active MPI process
  Log_set_mpi_rank (my_rank, np_mpi);	// communicates my_rank to kpar


  opar_stat = 0;		/* 59a - ksl - 08aug - Initialize opar_stat to indicate that if we do not open a rdpar file, 
				   the assumption is that we are reading from the command line */
  restart_stat = 0;		/* 67 -ksl - 08nov - Assume initially that these is a new run from scratch, and not 
				   a restart
				 */
  time_max = 13.8e9 * 3.2e7;	/* 67 - ksl - 08nov - The maximum time the program will run without stopping.  This
				   is initially set to the lifetime of the universe
				 */
  time_max = -1;
  time_to_quit = 100000;	// Initialise variable


  /* Set the verbosity level for logging.  To get more info raise the verbosity level to a higher number. To
     get less set the verbosity to a lower level. The verbosity can be reset from the comamnd line */

  verbosity = 3;
  Log_set_verbosity (verbosity);

  /* initialise options for advanced mode (all set to 0) */

  init_advanced_modes ();

  /* Parse the command line. Get the root. create files.diagfolder + diagfiles */

  restart_stat = parse_command_line (argc, argv);

  /* If the restart flag has been set, we check to see if a windsave file exists.  If it doues we will 
     we will restart from that point.  If the windsave file does not exist we will start from scratch */

  init_log_and_windsave (restart_stat);

  Log_parallel ("Thread %d starting.\n", my_rank);

  /* Start logging of errors and comments */

  Log ("!!Python Version %s \n", VERSION);	//54f -- ksl -- Now read from version.h
  Log ("!!Git commit hash %s\n", GIT_COMMIT_HASH);

  /* warn the user if there are uncommited changes */

  int git_diff_status = GIT_DIFF_STATUS;
  if (git_diff_status > 0)
    Log
      ("!!Git: This version was compiled with %i files with uncommitted changes.\n",
       git_diff_status);

  Log ("!!Python is running with %d processors\n", np_mpi_global);
  Log_parallel
    ("This is MPI task number %d (a total of %d tasks are running).\n",
     rank_global, np_mpi_global);

  Debug ("Debug statements are on. To turn off use lower verbosity (< 5).\n");

  /* Set the maximum time if it was defined */
  if (time_max > 0)
    {
      set_max_time (files.root, time_max);
    }

  xsignal (files.root, "%-20s Initializing variables for %s\n", "NOK",
	   files.root);

  opar_stat = setup_created_files ();

/* Allocate the domain structure */

  zdom = (DomainPtr) calloc (sizeof (domain_dummy), MaxDom);

  /* BEGIN GATHERING INPUT DATA */

  /* Describe the basic calculation in terms of the number of iterations which will
     be used to calculate the wind parameters and the number of iterations and wavelength
     range which will be used for the final spectrom.  Also describe the observer's views
     of the system */


  if (restart_stat == 1)	/* We want to continue a run. This is generally used 
				   because we had to limit to runtime of python or we decided
				   we needed more ionization or spectral cycles */
    {
      Log ("Continuing a previous run of %s \n", files.root);
      strcpy (files.old_windsave, files.root);
      strcat (files.old_windsave, ".wind_save");

      if (wind_read (files.old_windsave) < 0)
	{
	  Error ("python: Unable to open %s\n", files.old_windsave);	//program will exit if unable to read the file
	  exit (0);
	}
      w = wmain;
      ndomain = geo.ndomain;	// XXX Needed because currently we set geo.ndomain=ndomain at the end of the inpusts

      geo.run_type = SYSTEM_TYPE_PREVIOUS;	// We read the data from a file

      xsignal (files.root, "%-20s Read %s\n", "COMMENT", files.old_windsave);

      if (geo.pcycle > 0)
	{
	  spec_read (files.specsave);
	  xsignal (files.root, "%-20s Read %s\n", "COMMENT", files.specsave);
	}
    }

  else if (restart_stat == 0)	/* We are starting a new run, which is the normal mode of operation */
    {

      /* First,  establish the overall system type . 
         Note 1509 - ksl - Exactly what we call a system type is a little bizarre. The original
         intent of this was to allow one to ignore a secondary star, but with addition of AGN it, really
         is a bit unclear what one would like to use here */

      geo.system_type = SYSTEM_TYPE_STAR;

      rdint ("System_type(0=star,1=binary,2=agn,3=previous)",
	     &geo.system_type);

      init_geo ();   /* Set values in the geometry structure and the domain stucture to reasonable starting
			values */      

      if (geo.system_type == SYSTEM_TYPE_PREVIOUS)
	{
	  /* This option is for the confusing case where we want to start with a previous wind 
	   model,(presumably because that run produced a wind close to the one we are looking for, 
	   but we are going to change some parameters that do not affect the wind geometry,  
	   We will write use new filenames for the results, so all of the previous work is still saved,
	   */

	  strcpy (files.old_windsave, "earlier.run");
	  rdstr ("Old_windfile(root_only)", files.old_windsave);
	  strcat (files.old_windsave, ".wind_save");


	  Log
	    ("Starting a new run from scratch starting with previous windfile");

	  /* Note that wind_read also reads the atomic data file that was used to create the previous run of the data. */

	  if (wind_read (files.old_windsave) < 0)
	    {
	      Error ("python: Unable to open %s\n", files.old_windsave);	//program will exit if unable to read the file
	      exit (0);
	    }

	  geo.run_type = SYSTEM_TYPE_PREVIOUS;	// after wind_read one will have a different wind_type otherwise
	  w = wmain;
	  ndomain = geo.ndomain;	// XXX Needed because currently we set geo.ndomain=ndomain at the end of the inpusts


	}

      else
	{	
		/* This option is the most common one, where we are starting to define a completely new system */

	  rdint
	    ("Wind_type(0=SV,1=Sphere,3=Hydro,4=Corona,5=knigge,6=homologous,7=yso,8=elvis,9=shell,10=None)",
	     &zdom[ndomain].wind_type);
	  if (zdom[ndomain].wind_type != 10)
	    {
	      strcat (zdom[ndomain].name, "Wind");
	      geo.wind_domain_number = ndomain;
	      get_grid_params (geo.wind_domain_number);

	      ndomain++;
	    }

	  rdint
	    ("disk.type(0=no.disk,1=standard.flat.disk,2=vertically.extended.disk)",
	     &geo.disk_type);

	  if (geo.disk_type == DISK_NONE)
	    {
	      geo.disk_atmosphere = 0;
	      geo.disk_radiation = 0;
	      geo.diskrad = 0;
	    }
	  else
	    {
	      rdint ("disk.atmosphere(0=no,1=yes)", &geo.disk_atmosphere);
	    }
	  if (geo.disk_atmosphere != 0)
	    {
	      geo.atmos_domain_number = ndomain;
	      strcat (zdom[ndomain].name, "Disk Atmosphere");
	      geo.atmos_domain_number = ndomain;
	      get_grid_params (geo.atmos_domain_number);
	      zdom[ndomain].wind_type=CORONA;
	      ndomain++;
	    }

	  rdstr ("Atomic_data", geo.atomic_filename);

	  /* read a variable which controls whether to save a summary of atomic data
	     this is defined in atomic.h, rather than the modes structure */

	  if (modes.iadvanced) {
	    rdint ("write_atomicdata(0=no,anything_else=yes)", &write_atomicdata);

	  if (write_atomicdata)
	    Log ("You have opted to save a summary of the atomic data\n");
	  }

	  get_atomic_data (geo.atomic_filename);

	}

    }




/* Get the remainder of the data.  Note that this is done whether or not the windsave file was read in */
/* Allocate the photons and read in the number of cycles.  Note XXX it is not at all clear whre we want this in the end, or that allocating
 * photons and getting the number of cycles goes together */

  p = init_photons ();



  /* Define how ionization is going to be calculated */

  init_ionization ();


  /* Determine what radiation sources there are.  
     Note that most of these values are initilized in init_geo */

  get_radiation_sources ();


  if (geo.run_type != SYSTEM_TYPE_PREVIOUS)	// Start of block to define a model for the first time
    {

      /* get_stellar_params gets information like mstar, rstar, tstar etc.
         it returns the luminosity of the star */

      lstar = get_stellar_params ();

      /* Describe the disk */

      if (geo.disk_type)	/* Then a disk exists and it needs to be described */
	{
	  get_disk_params ();
	}

      /* describe the boundary layer / agn components to the spectrum if they exist. 
         reads in information specified by the user and sets variables in geo structure */

      get_bl_and_agn_params (lstar);

      /* Describe the wind. This routine reads in geo.rmax and geo.twind
         and then gets params by calling e.g. get_sv_wind_params() */

      get_wind_params (geo.wind_domain_number);

      if (geo.atmos_domain_number>=0) {
	      get_wind_params(geo.atmos_domain_number);
      }

    }				// End of block to define a model for the first time

  else
    {
      if (geo.disk_type)	/* Then a disk exists and it needs to be described */
	{
	  if (geo.disk_radiation)
	    {
	      rdint
		("Disk.temperature.profile(0=standard;1=readin)",
		 &geo.disk_tprofile);
	      if (geo.disk_tprofile == 1)
		{
		  rdstr ("T_profile_file", files.tprofile);
		}
	    }
	}
	if (modes.zeus_connect==1) /* We are in rad-hydro mode, we want the new density and temperature*/
		{
			/* XXX PLACEHOLDER JM: I don't believe this works! I don't understand what we will do
  	           with domains in this instance 
  	           the argument is ndom, which I've set to 0 as a placeholder. will domains even
  	           have been defined at this stage? see #204 */
			Log ("We are going to read in the density and temperature from a zeus file\n");
			get_hydro (0);  //This line just populates the hydro structures  
		}
    }


  /* Calculate additional parameters associated with the binary star system */

  // XXX This may be a problem for restarts, now that we have changed the meaing of 
  // SYSTEM type
  if (geo.system_type == SYSTEM_TYPE_BINARY)
    binary_basics ();

  /* Check that the parameters which have been supplied for the star, disk and boundary layer will
     allow generation of photons where that is appropriate */

  if (geo.tstar <= 0.0)
    geo.star_radiation = 0;
  if (geo.disk_mdot <= 0.0)
    geo.disk_radiation = 0;
  if (geo.t_bl <= 0.0 || geo.lum_bl <= 0.0)
    geo.bl_radiation = 0;

  /* Next block added by SS August 04 in case diskrad = 0 is used to mean no disk at any point. */

  if (geo.diskrad <= 0.0)
    {
      geo.disk_type = DISK_NONE;
      geo.disk_radiation = 0;
    }

  if (geo.star_radiation)
    Log ("There is a star which radiates\n");
  else
    Log ("The star in the system does not radiate\n");

  if (!geo.disk_type)
    Log ("There is no disk in the system \n");
  else if (!geo.disk_radiation)
    Log ("The disk exists, but only absorbs photons\n");
  else
    Log ("There is a disk which radiates and absorbs\n");

  if (geo.bl_radiation)
    Log ("There is a boundary layer which radiates\n");
  else
    Log ("There is no boundary layer\n");

  if (geo.agn_radiation)
    Log ("There is a BH  which radiates\n");
  else
    Log ("There is no BH \n");

  /* Describe the spectra which will be extracted and the way it will be extracted */

  /* First initialise things to semi-reasonable values */
/* These two variables have to do with what types of spectra are created n the
 * spectrum files. They are not associated with the nature of the spectra that
 * are generated by say the boundary layer
 */

  geo.select_extract = 1;
  geo.select_spectype = 1;

/* Completed initialization of this section.  Note that get_spectype uses the source of the
 * ratiation and then value given to return a spectrum type. The output is not the same 
 * number as one inputs. It's not obvious that this is a good idea. */

  if (geo.pcycles > 0)
    {

      get_spectype (geo.star_radiation,
		    "Rad_type_for_star(0=bb,1=models,2=uniform)_in_final_spectrum",
		    &geo.star_spectype);


      get_spectype (geo.disk_radiation,
		    "Rad_type_for_disk(0=bb,1=models,2=uniform)_in_final_spectrum",
		    &geo.disk_spectype);


      get_spectype (geo.bl_radiation,
		    "Rad_type_for_bl(0=bb,1=models,2=uniform)_in_final_spectrum",
		    &geo.bl_spectype);

      geo.agn_spectype = 3;
      get_spectype (geo.agn_radiation,
		    "Rad_type_for_agn(3=power_law,4=cloudy_table,5=bremsstrahlung)_in_final_spectrum",
		    &geo.agn_spectype);

      init_observers ();
    }

  geo.matom_radiation = 0;	//initialise for ionization cycles - don't use pre-computed emissivities for macro-atom levels/ k-packets.

  get_standard_care_factors ();

  get_meta_params ();


/* 081221 - 67c - Establish limits on the frequency intervals to be used by the ionization cycles and 
 * the fraquency bands for stratified sampling.  Changes here were made to allow more control
 * over statified sampling, since we have expanded the temperature ranges of the types of systems
 * we would like to calculate.  This section of inputs might logically go earlier in the code, but
 * was put here so it would add on to existing .pf files.  It would be reasonble to consider moving
 * it to a more logical location
 */


/* Determine the frequency range which will be used to establish the ionization balance of the wind */

  // Note that bands_init asks .pf file or user what kind of banding is desired 

  bands_init (-1, &xband);

  /*if we have changed min and max in bands_init, we need to make sure this is reflected in the frequency bounds */
  freqmin = xband.f1[0];
  freqmax = xband.f2[xband.nbands - 1];

  /* 1112 - 71 - ksl Next routine sets up the frequencies that are used for charactizing the spectrum in a cell
   * These need to be coordinated with the bands that are set up for spectral gneration
   */
  freqs_init (freqmin, freqmax);


  if (modes.iadvanced)
    {
      /* Do we require extra diagnostics or not */
      rdint ("Extra.diagnostics(0=no,1=yes) ", &modes.diag_on_off);

      if (modes.diag_on_off)
	{
	  get_extra_diagnostics ();
	}
    }


  /* Wrap up and save all the inputs */

  if (strncmp (files.root, "mod", 3) == 0)
    cpar ("mod.pf");
  else if (strncmp (files.root, "dummy", 5) == 0)
    {
      cpar ("dummy.pf");
      exit (0);
    }
  else if (opar_stat == 1)
    {
      cpar (files.input);
    }
  else
    cpar ("python.pf");


  /* At this point, all inputs have been obtained at this point and the inputs have been copied to "mod.pf" or "python.pf"
   * If we have used, the -i flag, we quit; otherwise we continue on to run the model */

  if (modes.quit_after_inputs)
    {
      Log ("Run with -i flag, so quitting now inputs have been gathered.\n");
      exit (0);
    }

  /* INPUTS ARE FINALLY COMPLETE */

  /* Print out some diagnositic infomration about the domains */

  // XXX This is clearly wrong for repeats

  geo.ndomain = ndomain;	// Store ndomain in geo so that it can be saved

  Log ("There are %d domains\n", geo.ndomain);
  for (n = 0; n < geo.ndomain; n++)
    {
      Log ("%20s type: %d  ndim: %d mdim: %d ndim2: %d\n", zdom[n].name, zdom[n].wind_type,
	   zdom[n].ndim, zdom[n].mdim, zdom[n].ndim2);
    }


  /* DFUDGE is a distance that assures we can "push through" boundaries.  setup_dfudge
   sets the push through distance depending on the size of the system. 
  */

  DFUDGE = setup_dfudge ();

  /* Now define the wind cones generically. modifies the global windcone structure */

  setup_windcone ();


  /*NSH 130821 broken out into a seperate routine added these lines to fix bug41, where
     the cones are never defined for an rtheta grid if the model is restarted. 

     XXX ksl is unclear why the wind cones ar being initilized here, rather than as part of
     routines located elsewhere, but I have follwoed previous practice and reinitialized them
     as part to the domain effort.  

     XXX This looks wrong; we read all of this infromation in I think
   */

  for (ndom = 0; ndom < geo.ndomain; ndom++)
    {

      if (zdom[ndom].coord_type == RTHETA && geo.run_type == SYSTEM_TYPE_PREVIOUS)	//We need to generate an rtheta wind cone if we are restarting
	{
	  rtheta_make_cones (ndom, wmain);
	}
    }


  /* Next line finally defines the wind if this is the initial time this model is being run */

  if (geo.run_type != SYSTEM_TYPE_PREVIOUS)	// Define the wind and allocate the arrays the first time
    {
      define_wind ();
    }

  else if (modes.zeus_connect==1) //We have restarted, but are in zeus connect mode, so we want to update density, temp and velocities
  {
  	/* XXX PLACEHOLDER JM: I don't believe this works! I don't understand what we will do
  	   with domains in this instance 
  	   the argument is ndom, which I've set to 0 as a placeholder. will domains even
  	   have been defined at this stage? see #204 */
	hydro_restart(0);
  }

  w = wmain;

  if (modes.save_cell_stats)
    {
      /* Open a diagnostic file or files (with hardwired names) */

      open_diagfile ();
    }

  /* initialize the random number generator */
  /* JM 1503 -- Sometimes it is useful to vary the random number seed. 
     Default is fixed, but will vary with different processor numbers */
  /* We don't want to run the same photons each cycle in zeus mode, so 
     everytime we are using zeus we also set to use the clock */
  if ( (modes.rand_seed_usetime == 1) || (modes.zeus_connect == 1) )
    {
      n=(unsigned int) clock()*(rank_global+1);
  	  srand(n); 
  	}
  else 
    srand (1084515760 + (13 * rank_global));

  /* 68b - 0902 - ksl - Start with photon history off */

  phot_hist_on = 0;

  /* If required, read in a non-standard disk temperature profile */

  if (geo.disk_tprofile == 1)
    {
      read_non_standard_disk_profile (files.tprofile);
    }



/* The next section sets up a structure qdisk to record the effects
 * of illumination on the disk.  disk_init is called primarily to get
 * a defined set of annular rings which are kept throughout the
 * ionization calculation.  A second structure qdisk is needed
 * because in the process of generating photons in various bands
 * the annular rings are changed
 *
 * disk_init calculates the flux from the disk in the energy range set by
 * freqmin and freqmax, and uses is this to identify the position of the
 * rings in the disk, so that each ring contributes the same amount to
 * the flux
 *
 * */


  disk_init (geo.rstar, geo.diskrad, geo.mstar, geo.disk_mdot, freqmin,
	     freqmax, 0, &geo.f_disk);

  qdisk_init ();		/* Initialize a disk qdisk to store the information about photons impinging on the disk */


  xsignal (files.root, "%-20s Finished initialization for %s\n", "NOK",
	   files.root);
  check_time (files.root);


/* XXXX - THE CALCULATION OF THE IONIZATION OF THE WIND */

  geo.ioniz_or_extract = 1;	//SS July 04 - want to compute MC estimators during ionization cycles
 
  //1 simply implies we are in the ionization section of the code
  //and allows routines to act accordinaly.

/* 67 -ksl- geo.wycle will start at zero unless we are completing an old run */

<<<<<<< HEAD
/* XXXX -  CALCULATE THE IONIZATION OF THE WIND */

  calculate_ionization (restart_stat);
=======
/* XXXX - BEGINNING OF CYCLE TO CALCULATE THE IONIZATION OF THE WIND */

  if (geo.wcycle == geo.wcycles)
    xsignal (files.root, "%-20s No ionization needed: wcycles(%d)==wcyeles(%d)\n",
	     "COMMENT", geo.wcycle, geo.wcycles);
  else
    {
      geo.pcycle = 0;  /* Set the spectrum cycles executed to 0, because 
				          we are going to modify the wind and hence any
				          previously calculated spectra must be recreated
				       */
    }

	/* SWM - Setup for path tracking */
	if(geo.reverb > REV_NONE)
	{
		reverb_init(wmain, nangles, freqmin, freqmax);
		delay_dump_prep(files.root, restart_stat, rank_global);
	}
  

  while (geo.wcycle < geo.wcycles)
    {				/* This allows you to build up photons in bunches */

      xsignal (files.root, "%-20s Starting %d of %d ionization cycle \n", "NOK",
	       geo.wcycle, geo.wcycles);


      Log ("!!Python: Begining cycle %d of %d for defining wind\n",
	   geo.wcycle, geo.wcycles);
      Log_flush ();		/*NH June 13 Added call to flush logfile */

      /* Initialize all of the arrays, etc, that need initialization for each cycle
       */

      spectrum_init (freqmin, freqmax, nangles, angle, phase, scat_select,
		     top_bot_select, select_extract, rho_select, z_select,
		     az_select, r_select);


      wind_rad_init ();		/*Zero the parameters pertaining to the radiation field */



    if (modes.ispy)
      ispy_init ("python", geo.wcycle);


      geo.n_ioniz = 0.0;
      geo.lum_ioniz = 0.0;
      ztot = 0.0;		/* ztot is the luminosity of the disk multipled by the number of cycles, which is used by save_disk_heating */

      /* JM 1409 -- We used to execute subcycles here, but these have been removed */

	  if (!geo.wind_radiation || (geo.wcycle == 0 && geo.wind_type != 2))
	    iwind = -1;		/* Do not generate photons from wind */
	  else
	    iwind = 1;		/* Create wind photons and force a reinitialization of wind parms */

	  /* Create the photons that need to be transported through the wind
	   *
	   * NPHOT is the number of photon bundles which will equal the luminosity; 
	   * 0 => for ionization calculation 
	   */


	  /* JM 130306 need to convert photons_per_cycle to double precision for define_phot */
	  /* ksl 130410 - This is needed here not because we expect photons per cycle to 
	   * exceed the size of an integer, but because of the call to define phot in the
	   * spectrum cycle, which can exceed this
	   */
	  /* JM 1409 photons_per_cycle has been removed in favour of NPHOT */

	  nphot_to_define = (long) NPHOT;

	  define_phot (p, freqmin, freqmax, nphot_to_define, 0, iwind, 1);

      /* Zero the arrays that store the heating of the disk */

      /* 080520 - ksl - There is a conundrum here.  One should really zero out the 
       * quantities below each time the wind structure is updated.  But relatively
       * few photons hit the disk under normal situations, and therefore the statistcs
       * are not very good.  
       */

      /* 130213 JM -- previously this was done before define_phot, which meant that
         the ionization state was never computed with the heated disk */

      for (n = 0; n < NRINGS; n++)
	{
	  qdisk.heat[n] = qdisk.nphot[n] = qdisk.w[n] = qdisk.ave_freq[n] = 0;
	}



	  photon_checks (p, freqmin, freqmax, "Check before transport");

	  wind_ip ();


	  zz = 0.0;
	  for (nn = 0; nn < NPHOT; nn++)
	    {
	      zz += p[nn].w;
	    }

	  Log
	    ("!!python: Total photon luminosity before transphot %18.12e\n",
	     zz);
	  Log_flush ();		/* NSH June 13 Added call to flush logfile */
	  ztot += zz;		/* Total luminosity in all cycles, used for calculating disk heating */

	  /* kbf_need determines how many & which bf processes one needs to considere.  It was introduced
	   * as a way to speed up the program.  It has to be recalculated evey time one changes
	   * freqmin and freqmax
	   */

	  kbf_need (freqmin, freqmax);

	  /* NSH 22/10/12  This next call populates the prefactor for free free heating for each cell in the plasma array */
	  /* NSH 4/12/12  Changed so it is only called if we have read in gsqrd data */
	  if (gaunt_n_gsqrd > 0)
	    pop_kappa_ff_array ();

	  /* Transport the photons through the wind */
	  trans_phot (w, p, 0);

	  /*Determine how much energy was absorbed in the wind */
	  zze = zzz = zz_adiab = 0.0;
	  nn_adiab = 0;
	  for (nn = 0; nn < NPHOT; nn++)
	    {
	      zzz += p[nn].w;
	      if (p[nn].istat == P_ESCAPE)
		zze += p[nn].w;
	      if (p[nn].istat == P_ADIABATIC)
	      {
		    zz_adiab += p[nn].w;
		    nn_adiab++;
		  }
	    }

	  Log
	    ("!!python: Total photon luminosity after transphot %18.12e (diff %18.12e). Radiated luminosity %18.12e\n",
	     zzz, zzz - zz, zze);
      if (geo.rt_mode == 2)
	  Log("Luminosity taken up by adiabatic kpkt destruction %18.12e number of packets %d\n", zz_adiab, nn_adiab);

    if (modes.print_windrad_summary)
	  wind_rad_summary (w, files.windrad, "a");




	  photon_checks (p, freqmin, freqmax, "Check after transport");

	  spectrum_create (p, freqmin, freqmax, nangles, select_extract);



   /* At this point we should communicate all the useful infomation 
      that has been accummulated on differenet MPI tasks */

#ifdef MPI_ON

    communicate_estimators_para ();

    communicate_matom_estimators_para (); // this will return 0 if nlevels_macro == 0
#endif




    if (modes.ispy)
      ispy_close ();


      /* Calculate and store the amount of heating of the disk due to radiation impinging on the disk */
	/* We only want one process to write to the file */
#ifdef MPI_ON
      if (rank_global == 0)
      {
#endif
      qdisk_save (files.disk, ztot);
	  
#ifdef MPI_ON
      }
      MPI_Barrier(MPI_COMM_WORLD);
#endif

/* Completed writing file describing disk heating */

      Log
	("!!python: Number of ionizing photons %g lum of ionizing photons %g\n",
	 geo.n_ioniz, geo.lum_ioniz);

/* This step shoudl be MPI_parallelised too */

      wind_update (w);

      Log ("Completed ionization cycle %d :  The elapsed TIME was %f\n",
	   geo.wcycle, timer ());

      Log_silent ("Finished creating spectra\n");

      /* Do an MPI reduce to get the spectra all gathered to the master thread */

#ifdef MPI_ON

    gather_spectra_para (ioniz_spec_helpers, MSPEC);

#endif



#ifdef MPI_ON
      if (rank_global == 0)
      {
#endif
      spectrum_summary (files.wspec, "w", 0, 6, 0, 1., 0);
      spectrum_summary (files.lspec, "w", 0, 6, 0, 1., 1);	/* output the log spectrum */
      phot_gen_sum (files.phot, "w");	/* Save info about the way photons are created and absorbed
					   by the disk */
#ifdef MPI_ON
      }
      MPI_Barrier(MPI_COMM_WORLD);
#endif


      /* Save everything after each cycle and prepare for the next cycle 
         JM1304: moved geo.wcycle++ after xsignal to record cycles correctly. First cycle is cycle 0. */
      /* NSH1306 - moved geo.wcycle++ back, but moved the log and xsignal statements */


      xsignal (files.root, "%-20s Finished %d of %d ionization cycle \n", "OK",
	       geo.wcycle, geo.wcycles);
      geo.wcycle++;		//Increment ionisation cycles


/* NSH 1408 - Save only the windsave file from thread 0, to prevent many processors from writing to the same
 * file. */

#ifdef MPI_ON
      if (rank_global == 0)
      {
#endif
      wind_save (files.windsave);
      Log_silent ("Saved wind structure in %s after cycle %d\n", files.windsave,
	               geo.wcycle);
 /* In a diagnostic mode save the wind file for each cycle (from thread 0) */

       if (modes.keep_ioncycle_windsaves)
 	{
 	  strcpy (dummy, "");
 	  sprintf (dummy, "python%02d.wind_save", geo.wcycle);
	  wind_save (dummy);
      Log ("Saved wind structure in %s\n", dummy);
 	}
	   
	   
#ifdef MPI_ON
      }
      MPI_Barrier(MPI_COMM_WORLD);
#endif




      check_time (files.root);
      Log_flush ();		/*Flush the logfile */

    }				// End of Cycle loop
>>>>>>> 12cd7fd4

/* XXXX - END OF CYCLE TO CALCULATE THE IONIZATION OF THE WIND */


  Log (" Completed wind creation.  The elapsed TIME was %f\n", timer ());


	/* SWM - Evaluate wind paths for last iteration */
	if (geo.reverb == REV_WIND || geo.reverb == REV_MATOM)
	{	//If this is a mode in which we keep wind arrays, update them
		wind_paths_evaluate(w);
	}

/* XXXX - THE CALCULATION OF A DETAILED SPECTRUM IN A SPECIFIC REGION OF WAVELENGTH SPACE */

  freqmax = C / (geo.swavemin * 1.e-8);
  freqmin = C / (geo.swavemax * 1.e-8);


  /* Perform the initilizations required to handle macro-atoms during the detailed
     calculation of the spectrum.  

     Next lines turns off macro atom estimators and other portions of the code that are
     unnecessary during spectrum cycles.  */

  geo.ioniz_or_extract = 0;

/* 57h -- 07jul -- Next steps to speed up extraction stage */
  if (!modes.keep_photoabs)
    {
      DENSITY_PHOT_MIN = -1.0;	// Do not calculated photoabsorption in detailed spectrum 
    }

  /*Switch on k-packet/macro atom emissivities  SS June 04 */

  if (geo.rt_mode == 2)
    {
      geo.matom_radiation = 1;
    }

  /* Finished initializations required for macro-atom approach */

  /* Calculate and store which bf processess need to be considered in each cell
   * Note that this is not macro-specific but is just to speed the program up.
   */

  kbf_need (freqmin, freqmax);

  /* XXXX - Execute  CYCLES TO CREATE THE DETAILED SPECTRUM */
  make_spectra (restart_stat);

  return (0);
}<|MERGE_RESOLUTION|>--- conflicted
+++ resolved
@@ -843,284 +843,8 @@
 
 /* 67 -ksl- geo.wycle will start at zero unless we are completing an old run */
 
-<<<<<<< HEAD
 /* XXXX -  CALCULATE THE IONIZATION OF THE WIND */
-
   calculate_ionization (restart_stat);
-=======
-/* XXXX - BEGINNING OF CYCLE TO CALCULATE THE IONIZATION OF THE WIND */
-
-  if (geo.wcycle == geo.wcycles)
-    xsignal (files.root, "%-20s No ionization needed: wcycles(%d)==wcyeles(%d)\n",
-	     "COMMENT", geo.wcycle, geo.wcycles);
-  else
-    {
-      geo.pcycle = 0;  /* Set the spectrum cycles executed to 0, because 
-				          we are going to modify the wind and hence any
-				          previously calculated spectra must be recreated
-				       */
-    }
-
-	/* SWM - Setup for path tracking */
-	if(geo.reverb > REV_NONE)
-	{
-		reverb_init(wmain, nangles, freqmin, freqmax);
-		delay_dump_prep(files.root, restart_stat, rank_global);
-	}
-  
-
-  while (geo.wcycle < geo.wcycles)
-    {				/* This allows you to build up photons in bunches */
-
-      xsignal (files.root, "%-20s Starting %d of %d ionization cycle \n", "NOK",
-	       geo.wcycle, geo.wcycles);
-
-
-      Log ("!!Python: Begining cycle %d of %d for defining wind\n",
-	   geo.wcycle, geo.wcycles);
-      Log_flush ();		/*NH June 13 Added call to flush logfile */
-
-      /* Initialize all of the arrays, etc, that need initialization for each cycle
-       */
-
-      spectrum_init (freqmin, freqmax, nangles, angle, phase, scat_select,
-		     top_bot_select, select_extract, rho_select, z_select,
-		     az_select, r_select);
-
-
-      wind_rad_init ();		/*Zero the parameters pertaining to the radiation field */
-
-
-
-    if (modes.ispy)
-      ispy_init ("python", geo.wcycle);
-
-
-      geo.n_ioniz = 0.0;
-      geo.lum_ioniz = 0.0;
-      ztot = 0.0;		/* ztot is the luminosity of the disk multipled by the number of cycles, which is used by save_disk_heating */
-
-      /* JM 1409 -- We used to execute subcycles here, but these have been removed */
-
-	  if (!geo.wind_radiation || (geo.wcycle == 0 && geo.wind_type != 2))
-	    iwind = -1;		/* Do not generate photons from wind */
-	  else
-	    iwind = 1;		/* Create wind photons and force a reinitialization of wind parms */
-
-	  /* Create the photons that need to be transported through the wind
-	   *
-	   * NPHOT is the number of photon bundles which will equal the luminosity; 
-	   * 0 => for ionization calculation 
-	   */
-
-
-	  /* JM 130306 need to convert photons_per_cycle to double precision for define_phot */
-	  /* ksl 130410 - This is needed here not because we expect photons per cycle to 
-	   * exceed the size of an integer, but because of the call to define phot in the
-	   * spectrum cycle, which can exceed this
-	   */
-	  /* JM 1409 photons_per_cycle has been removed in favour of NPHOT */
-
-	  nphot_to_define = (long) NPHOT;
-
-	  define_phot (p, freqmin, freqmax, nphot_to_define, 0, iwind, 1);
-
-      /* Zero the arrays that store the heating of the disk */
-
-      /* 080520 - ksl - There is a conundrum here.  One should really zero out the 
-       * quantities below each time the wind structure is updated.  But relatively
-       * few photons hit the disk under normal situations, and therefore the statistcs
-       * are not very good.  
-       */
-
-      /* 130213 JM -- previously this was done before define_phot, which meant that
-         the ionization state was never computed with the heated disk */
-
-      for (n = 0; n < NRINGS; n++)
-	{
-	  qdisk.heat[n] = qdisk.nphot[n] = qdisk.w[n] = qdisk.ave_freq[n] = 0;
-	}
-
-
-
-	  photon_checks (p, freqmin, freqmax, "Check before transport");
-
-	  wind_ip ();
-
-
-	  zz = 0.0;
-	  for (nn = 0; nn < NPHOT; nn++)
-	    {
-	      zz += p[nn].w;
-	    }
-
-	  Log
-	    ("!!python: Total photon luminosity before transphot %18.12e\n",
-	     zz);
-	  Log_flush ();		/* NSH June 13 Added call to flush logfile */
-	  ztot += zz;		/* Total luminosity in all cycles, used for calculating disk heating */
-
-	  /* kbf_need determines how many & which bf processes one needs to considere.  It was introduced
-	   * as a way to speed up the program.  It has to be recalculated evey time one changes
-	   * freqmin and freqmax
-	   */
-
-	  kbf_need (freqmin, freqmax);
-
-	  /* NSH 22/10/12  This next call populates the prefactor for free free heating for each cell in the plasma array */
-	  /* NSH 4/12/12  Changed so it is only called if we have read in gsqrd data */
-	  if (gaunt_n_gsqrd > 0)
-	    pop_kappa_ff_array ();
-
-	  /* Transport the photons through the wind */
-	  trans_phot (w, p, 0);
-
-	  /*Determine how much energy was absorbed in the wind */
-	  zze = zzz = zz_adiab = 0.0;
-	  nn_adiab = 0;
-	  for (nn = 0; nn < NPHOT; nn++)
-	    {
-	      zzz += p[nn].w;
-	      if (p[nn].istat == P_ESCAPE)
-		zze += p[nn].w;
-	      if (p[nn].istat == P_ADIABATIC)
-	      {
-		    zz_adiab += p[nn].w;
-		    nn_adiab++;
-		  }
-	    }
-
-	  Log
-	    ("!!python: Total photon luminosity after transphot %18.12e (diff %18.12e). Radiated luminosity %18.12e\n",
-	     zzz, zzz - zz, zze);
-      if (geo.rt_mode == 2)
-	  Log("Luminosity taken up by adiabatic kpkt destruction %18.12e number of packets %d\n", zz_adiab, nn_adiab);
-
-    if (modes.print_windrad_summary)
-	  wind_rad_summary (w, files.windrad, "a");
-
-
-
-
-	  photon_checks (p, freqmin, freqmax, "Check after transport");
-
-	  spectrum_create (p, freqmin, freqmax, nangles, select_extract);
-
-
-
-   /* At this point we should communicate all the useful infomation 
-      that has been accummulated on differenet MPI tasks */
-
-#ifdef MPI_ON
-
-    communicate_estimators_para ();
-
-    communicate_matom_estimators_para (); // this will return 0 if nlevels_macro == 0
-#endif
-
-
-
-
-    if (modes.ispy)
-      ispy_close ();
-
-
-      /* Calculate and store the amount of heating of the disk due to radiation impinging on the disk */
-	/* We only want one process to write to the file */
-#ifdef MPI_ON
-      if (rank_global == 0)
-      {
-#endif
-      qdisk_save (files.disk, ztot);
-	  
-#ifdef MPI_ON
-      }
-      MPI_Barrier(MPI_COMM_WORLD);
-#endif
-
-/* Completed writing file describing disk heating */
-
-      Log
-	("!!python: Number of ionizing photons %g lum of ionizing photons %g\n",
-	 geo.n_ioniz, geo.lum_ioniz);
-
-/* This step shoudl be MPI_parallelised too */
-
-      wind_update (w);
-
-      Log ("Completed ionization cycle %d :  The elapsed TIME was %f\n",
-	   geo.wcycle, timer ());
-
-      Log_silent ("Finished creating spectra\n");
-
-      /* Do an MPI reduce to get the spectra all gathered to the master thread */
-
-#ifdef MPI_ON
-
-    gather_spectra_para (ioniz_spec_helpers, MSPEC);
-
-#endif
-
-
-
-#ifdef MPI_ON
-      if (rank_global == 0)
-      {
-#endif
-      spectrum_summary (files.wspec, "w", 0, 6, 0, 1., 0);
-      spectrum_summary (files.lspec, "w", 0, 6, 0, 1., 1);	/* output the log spectrum */
-      phot_gen_sum (files.phot, "w");	/* Save info about the way photons are created and absorbed
-					   by the disk */
-#ifdef MPI_ON
-      }
-      MPI_Barrier(MPI_COMM_WORLD);
-#endif
-
-
-      /* Save everything after each cycle and prepare for the next cycle 
-         JM1304: moved geo.wcycle++ after xsignal to record cycles correctly. First cycle is cycle 0. */
-      /* NSH1306 - moved geo.wcycle++ back, but moved the log and xsignal statements */
-
-
-      xsignal (files.root, "%-20s Finished %d of %d ionization cycle \n", "OK",
-	       geo.wcycle, geo.wcycles);
-      geo.wcycle++;		//Increment ionisation cycles
-
-
-/* NSH 1408 - Save only the windsave file from thread 0, to prevent many processors from writing to the same
- * file. */
-
-#ifdef MPI_ON
-      if (rank_global == 0)
-      {
-#endif
-      wind_save (files.windsave);
-      Log_silent ("Saved wind structure in %s after cycle %d\n", files.windsave,
-	               geo.wcycle);
- /* In a diagnostic mode save the wind file for each cycle (from thread 0) */
-
-       if (modes.keep_ioncycle_windsaves)
- 	{
- 	  strcpy (dummy, "");
- 	  sprintf (dummy, "python%02d.wind_save", geo.wcycle);
-	  wind_save (dummy);
-      Log ("Saved wind structure in %s\n", dummy);
- 	}
-	   
-	   
-#ifdef MPI_ON
-      }
-      MPI_Barrier(MPI_COMM_WORLD);
-#endif
-
-
-
-
-      check_time (files.root);
-      Log_flush ();		/*Flush the logfile */
-
-    }				// End of Cycle loop
->>>>>>> 12cd7fd4
 
 /* XXXX - END OF CYCLE TO CALCULATE THE IONIZATION OF THE WIND */
 
