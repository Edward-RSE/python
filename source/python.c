/***********************************************************
                                       Space Telescope Science Institute

 Synopsis:
	Python is a program designed to simulate the transfer of radiation in a wind.  It uses the
	Sobolev approximation.  It models a wind as a biconical flow.     
	
	This is the "main" routine for Python.  It's basic purpose is to gather the input variables 
	and to control the flow of the program
 
Arguments:		

	Usage:  py [-h] [-r] [-d] [-t time_max] xxx  or simply py

	where xxx is the rootname or full name of a parameter file, e. g. test.pf

	and the switches have the following meanings

	-h 	to get this help message
	-r 	restart a run of the progarm reading the file xxx.windsave

	-t time_max	limit the total time to approximately time_max seconds.  Note that the program checks
		for this limit somewhat infrequently, usually at the ends of cycles, because it
		is attempting to save the program outputs so that the program can be restarted with
		-r if theat is desired.
	-v num  determines the amount of information that is printed out.  If num is small, then
		less information is printed out; if num is large more is printed out.  Setting
		v to 5 causes the routine to print out all the information which outputs have
		included previously.  The current default is set to 3 which suppresses Debug, Log_silent
		and Error_silent
	-d	Enters detailed or advanced mode. Allows one to access extra diagnositics and some
	    other advanced commands
	-e  Alter the maximum number of errors before the program quits


	
	if one simply types py or pyZZ where ZZ is the version number one is queried for a name
	of the parameter file.

	NOTE - If this is modified, please also modify the help message in help() below
Returns:
 
Description:	
	Python is far too complicated to describe.  Basically it simulates the radiative transfer
	of photons through the wind of a cataclysmic variable or a star.  The kinematic formulation for
	the CV wind is due to Schlossman and Vitello while that of the star is due to Castor & Larmors. 
	
	 Radiation from an optically thick disk, the WD star, a boundary layer and the wind itself
	 may be included
	
	There are 4 basic portions to the program which are easy to see in the main program.
	
	1. A data gathering stage
	
	2. A calculation of the state of ionization of the wind.
	
	3. A calculation of a detailed spectrum in which the ionization is held fixed.
	
		
Notes:
	The program has been designed and tested both on Suns and MacIntoshes (with Symentec's
	C compiler).  Some of its peculiarities are due to memory limitations and relatively small 
	stack sizes on the Mac.  When compiling, check to see that the global varible MAC is
	set properly in python.h.

History:
 	97jan   ksl	Coding on python began.
 	97jul	ksl	Added capability model the spectrum as a function of orbital phase.
 	97aug	ksl	Added boundary layer as additional source of radiation
 	97aug	ksl	Added capability to extract spectra with a specific number of scatters
 	97nov	ksl	Changed error and diagnostic logging
 	98july	ksl	Added radiation from the wind itself
 	98nov	ksl	Added spherical winds and greatly modified I/O  
	99jan	ksl	Added ability to enter parameter file (w/out) root on command line
	99jul	ksl	Begin eliminating MAC dependencies
	00sep	ksl	Began work on adding a new coronal possibility
	01mar	ksl	Added a knigge wind
        01sept	ksl	Added a thierry wind
	01dec	ksl	Incorporated improved atomic data reading codes, and
			made a variety of other major changes to the way in
			which many of the subroutines operate.
	01dec	ksl	Revised way in which old windfile option works.  It
			was not working at all originally, because of a
			change I made in April.  The new method is a bit dangerous
			because it does change a good bit of geo, since all of the
			input data is read in.  In principle, his can create an inconsistency
			between some of the info in geo and some in the wind array.
			But it keeps the wind the same, which is what was desired.  
	01dec	ksl	Added a general capability to python(40) so that during the
			the ionization cycle photons do not necessarily have identical
			weights.
	02jan	ksl	Moved specific inputs for KWD wind to knigge.c
	02feb	ksl	Added anisotropic wind scattering
	02feb	ksl	41.1 -- Allowed user to chose between anisotropic and
			isotropic scattering in the wind.
	02feb	ksl	41.2 -- Added aditional options for choosing what photons
			to count
	02apr	ksl	43.1 -- Added additional radiative transfer options.  Modified main
			so that a spectrum is printed out after each cycle
	02jul	ksl	43.7 -- Considerable changes associated with photoionization
			and recombination were made.  The initial attemps to allow
			for using a more accurate detailed balance approach were
			included in the ionizatio routines.
	03dec	ksl	Added back some timing ability
        04Mar   SS      Minor changes to set switch for macro atom method.
                        geo.line_mode=6 switches geo.rt_mode=2 (macro method)
                        and then geo.ine_mode back to =3. (SS)
        04Apr   SS      Minor change to set a switch for geo.line_mode=7 
                        which is the same as 6 but with anisotropic scattering
        04May   SS      geo.line_mode=8 added: this mode is the same as mode 6
                        BUT will treat all ions as simple - it is for 
                        test purposes only.
	04Jun	ksl	Added new disk + wind model for ysos.  In process, moved
			the variables describing the wind mdots to subroutines
	04Aug	ksl	52 -- Modified input variables to allow a variety of input models
			all ascii-based.
	04Aug	ksl	52 -- Modified input variables to allow for various disk illumination
			models
	04Aug	ksl	52 -- Modified to allow for vertically extended disks. Note that some of
			the input variables were rearranged in the process.
        04Aug   SS      Minor modifications to cope with finite disk thickness calculations.
	04dec	ksl	54a -- Minor mod to calculation of fraction of luminosity that hits
			disk so that correct values are printed out in situation where there
			are multiple subcycles.
	04dec	ksl	54e -- Minor mod to record master atomic file in geo, and, for the 
			case of fixed concentration to store the file where the concentrations
			are contaned.
	05apr	ksl	56 -- Added new variable geo.binary_system to avoid binary system
			questions in cases where one was modelling a single object.  Note
			that I did not remove seemingly superfluous quesions regarding
			phase because one can still extract photons in various azimuthal
			directions, and if we ever move to 3d situations one might want
			to deal with non-axially symmetric systems.
	05jul	ksl	56d -- Updated to include new windcone definitions.
	05jul	ksl	56d -- Completed basic work to allow vertically extended disk
	06may	ksl	57g -- Began work on modifying structures to lower memory requirments
			At empty wind cells have mostly been eliminated, and macroatoms
			have been split off into a separate structure so this is not 
			used.
	06jul	ksl	57h -- Have contined work to speed program up as much as possible
			by giving more control over the parameters that govern the speed
			such as SMAX_FRAC.
	06oct	ksl	58 -- This version is a cleaned up version of py57ib, which differs
			from 57h primarily in bb.c and pdf.c.   In addition, this version
			makes it possible to use the SV velocity law in what is otherwise
			a KWD description of the wind.  
	06nov	ksl	58c -- This version requires and updated version of kpar, that 
			keeps track of all the errors.  
	07aug	ksl	58f -- Modified the way in which the program handles a situation
			in which one attempts to run with a non-existent .pf file.
	08may	ksl	60a -- Significant modifications were made to the main routine
			to make sure we could restart models.  Unfortunaaely rhe point
			at which the user was asked for the atomic data needed to be changed,
			so earlier .pf files will need to be modified.  
	080808	ksl	62 -- Cleaned up wind ionization options
	081110	ksl	67 -- Revised a number of portions of the main python.c routine
			to enable restarts.  There are still inconsistencies in the
			way one reads information from the .pf file after having read
			in the windsave files that could be cleaned up.
	081218	ksl	67c -- Added a switch -h to provide information about usage.
	090202	ksl	68b -- Added switch -v  to control the level of verbosity.  Updated
			Plasma to allow routine to track scatters and absorption during
			generation of detailed spectrum
	090402	ksl	NSPEC has been moved to the main routine, as its only remaining
			purpose is to define some arrays in the main routine.  Note that
			MSPEC still has meaning as the number of spectra of various types
			that are construced without going through types.
	1108	ksl/nsh Adding code to keep track of gross spectra in a cell though xbands,
			xj and xave_freq.  Just set up the frequence limits here.	
	1112	ksl	Moved everything associated with frequency bands into bands_init
	1212	nsh	changed the way DFUDGE is defined.
        1302	jm	74b5 introduced double precision variable for photon number for calling 
			define_phot. Fixes Bug JM130302 in photon weights. It has been suggested
			that we should make NPHOT a long integer- at the moment I have not done 
			this and simply comverted to double before calling define_phot (otherwise 
			I believe rdint would have to be redone for long integers).
	1304	ksl	75 rewrote the fix above to use a long, instead of double.  
			This has plenty of range.  Notge that there is no need to make NPHOT
			a long, as suggested above.  We do not expect it to exceed 2e9,
			although some kind of error check might be reasonble.
	1306	ksl	Modified to allow a power law component to a stellar spectrum.  Made
			some changes use DEF variables instead of numbers to make choices
	1307	jm	SS Parallelized Python in June 2013, for release 76a. I have now introduced
			slightly altered reporting to allow more succinct reporting in parallel mode.
	1307	ksl	Removed the Thierry & Hubeny O-star models as an option from the code.
			This was never tested, and never really used.  Knox no longer even has the 
			models.  Note that Stuart is replacing this with a homologous expansion
			model
	1308	nsh	Added a call to generate rtheta wind cones - issue #41
	1309	nsh	Changed the loop around where disk parameters are read in - issue #44
	1309	nsh	Added commands to write out warning summary - relating to issue #47
  	1312	nsh	Added a new parameter file command to turn off heating and cooling mechanisms
			at the moment it only does adiabatc
			Also some modifications to the parallel communiactions to deal with some new
			plasma variabales, and the min and max frequency photons seen in bands.
	1409	ksl	Added new switch -d to enable use of a new Debug logging feature
	1411 	JM removed photons per cycle in favour of NPHOT. subcycles are now eliminated
	1501 	JM moved some parallelization stuff to subroutines in para_update.c
			functions are communicate_estimators_para, communicate_matom_estimators_para,
			and gather_spectra_para
 	
 	Look in Readme.c for more text concerning the early history of the program.

**************************************************************/



#include <stdio.h>
#include <stdlib.h>
#include <string.h>
#include <math.h>
#include "atomic.h"


#include "python.h"
#define NSPEC	20
#define SYSTEM_TYPE_STAR    0
#define SYSTEM_TYPE_BINARY  1
#define SYSTEM_TYPE_AGN     2

int
main (argc, argv)
     int argc;
     char *argv[];
{
  WindPtr w;
  PhotPtr p;

// 140902 - wcycles and pcycles eliminated everywher in favor of using the variables that are in the goe structure
//  int i, wcycles, pcycles;
  int i;
  double freqmin, freqmax;
  double swavemin, swavemax, renorm;
  long nphot_to_define;
  int n, nangles;
  int iwind;
  int thermal_opt; /*NSH 131213 - added to control options to turn on and off some heating and cooling mechanisms */

/* Next three lines have variables that should be a structure, or possibly we
should allocate the space for the spectra to avoid all this nonsense.  02feb ksl */

  double angle[NSPEC], phase[NSPEC];
  int scat_select[NSPEC], top_bot_select[NSPEC];
  double rho_select[NSPEC], z_select[NSPEC], az_select[NSPEC],
    r_select[NSPEC];

  char yesno[20];
  int select_extract, select_spectype;
  char root[LINELENGTH], input[LINELENGTH], wspecfile[LINELENGTH],
    lspecfile[LINELENGTH], specfile[LINELENGTH], diskfile[LINELENGTH];
  char windradfile[LINELENGTH], windsavefile[LINELENGTH];
  char specsavefile[LINELENGTH];
  char photfile[LINELENGTH], diagfile[LINELENGTH],
    old_windsavefile[LINELENGTH], diagfolder[LINELENGTH];
  char dummy[LINELENGTH];
  char tprofile[LINELENGTH];
  double x,xbl;

  int nn;
  double zz, zzz, zze, ztot, zz_adiab;
  int icheck, nn_adiab;
  FILE *fopen (), *qptr;

  int disk_illum;
  int istandard, keep_photoabs;
  int opar_stat, restart_stat;
  double time_max;		// The maximum time the program is allowed to run before halting
  double lstar;                 // The luminosity of the star, iv it exists

  int my_rank;		// these two variables are used regardless of parallel mode
  int np_mpi;		// rank and number of processes, 0 and 1 in non-parallel
  int time_to_quit;

  int mkdir();

  #ifdef MPI_ON
    int ioniz_spec_helpers, spec_spec_helpers;

    MPI_Init(&argc, &argv);
    MPI_Comm_rank(MPI_COMM_WORLD, &my_rank);
    MPI_Comm_size(MPI_COMM_WORLD, &np_mpi);
  #else
    my_rank = 0;
    np_mpi=1;
  #endif
  
  np_mpi_global = np_mpi;              /// Glob al variable which holds the number of MPI processes
  rank_global = my_rank;   /// Global variable which holds the rank of the active MPI process

  Log_set_mpi_rank(my_rank, np_mpi);	// communicates my_rank to kpar


  opar_stat = 0;		/* 59a - ksl - 08aug - Initialize opar_stat to indicate that if we do not open a rdpar file, 
				   the assumption is that we are reading from the command line */
  restart_stat = 0;		/* 67 -ksl - 08nov - Assume initially that these is a new run from scratch, and not 
				   a restart
				 */
  time_max = 13.8e9 * 3.2e7;	/* 67 - ksl - 08nov - The maximum time the program will run without stopping.  This
				   is initially set to the lifetime of the universe
				 */

  verbosity = 3;		/* Set the default verbosity to 3.  To get more info raise the verbosity level to a higher number. To
				   get less set the verbosity to a lower level. */

  time_to_quit = 100000;	// Initialise variable


  Log_set_verbosity (verbosity);


  Log_parallel ("Thread %d starting.\n", my_rank); //JM130723 moved this after verbosity switch



  restart_stat = 0;
  time_max = -1;

  /* initialise options for advanced mode (all set to 0) */
  init_advanced_modes();


  /* Parse the command line.  */

  if (argc == 1)
    {
      printf ("Input file (interactive=stdin):");
      fgets (dummy, LINELENGTH, stdin);
      get_root (root, dummy);
      strcpy (diagfile, root);
      strcat (diagfile, ".diag");
    }
  else
    {

      for (i = 1; i < argc; i++)
	{

	  if (strcmp (argv[i], "-h") == 0)
	    {
	      help ();
	    }
	  else if (strcmp (argv[i], "-r") == 0)
	    {
	      Log ("Restarting %s\n", root);
	      restart_stat = 1;
	    }
	  else if (strcmp (argv[i], "-t") == 0)
	    {
	      if (sscanf (argv[i + 1], "%lf", &time_max) != 1)
		{
		  Error ("python: Expected time after -t switch\n");
		  exit (0);
		}
	      i++;

	    }
	  else if (strcmp (argv[i], "-v") == 0)
	    {
	      if (sscanf (argv[i + 1], "%d", &verbosity) != 1)
		{
		  Error ("python: Expected verbosity after -v switch\n");
		  exit (0);
		}
	      Log_set_verbosity (verbosity);
	      i++;

	    }
	  else if (strcmp (argv[i], "-e") == 0)
	    {
	      if (sscanf (argv[i + 1], "%d", &time_to_quit) != 1)
		{
		  Error ("python: Expected max errors after -e switch\n");
		  exit (0);
		}
	      Log_quit_after_n_errors (time_to_quit);
	      i++;

	    }
	  else if (strcmp (argv[i], "-d") == 0)
	  {
		modes.iadvanced = 1;
	  	i++;
	    }		
	  else if (strncmp (argv[i], "-", 1) == 0)
	    {
	      Error ("python: Unknown switch %s\n", argv[i]);
	      help ();
	    }
	}



      /* The last command line variable is always the .pf file */

      strcpy (dummy, argv[argc - 1]);
      get_root (root, dummy);

  /* This completes the parsing of the command line */

      /* JM130722 we now store diag files in a subdirectory if in parallel*/
      /* ksl - I believe this is created in all cases, and that is what we want */

      sprintf(diagfolder,"diag_%s/",root);
      mkdir(diagfolder, 0777);
      strcpy (diagfile,diagfolder);
      sprintf(dummy,"_%d.diag",my_rank);	
      strcat (diagfile, root);
      strcat (diagfile, dummy);


    }


  /* 0811 - ksl - If the restart flag has been set, we check to see if a windsave file exists.  If it doues we will 
     we will restart from that point.  If the windsave file does not exist we will start from scratch */

  if (restart_stat == 0)
    {				// Then we are simply running from a new model
      xsignal_rm (root);	// Any old signal file
      xsignal (root, "%-20s %s \n", "START", root);
      Log_init (diagfile);
    }
  else
    {
      /* Note that alghough we chekc that we dan open the windsave file, it is not read here.   */

      strcpy (windsavefile, root);
      strcat (windsavefile, ".wind_save");
      qptr = fopen (windsavefile, "r");

      if (qptr != NULL)
	{
	  /* Then the file does exist and we can restart */
	  fclose (qptr);
	  xsignal (root, "%-20s %s\n", "RESTART", root);
	  Log_append (diagfile);
	}
      else
	{
	  /* It does not exist and so we start from scratch */
	  restart_stat = 0;
	  xsignal_rm (root);	// Any old signal file
	  xsignal (root, "%-20s %s \n", "START", root);
	  Log_init (diagfile);
	}
    }




  /* Start logging of errors and comments */

  Log ("!!Python Version %s \n", VERSION);	//54f -- ksl -- Now read from version.h
  Log ("!!Git commit hash %s\n", GIT_COMMIT_HASH);
  Log ("!!Python is running with %d processors\n", np_mpi_global);
  Log_parallel ("This is MPI task number %d (a total of %d tasks are running).\n", rank_global, np_mpi_global);
  Debug("Debug statements are on. To turn off use lower verbosity (< 5).\n");
  /* Set the maximum time if it was defined */
  if (time_max > 0)
    {
      set_max_time (root, time_max);
    }


  xsignal (root, "%-20s Initializing variables for %s\n", "NOK", root);


  if (strncmp (root, "dummy", 5) == 0)
    {
      Log
	("Proceeding to create rdpar file in dummy.pf, but will not run prog\n");
    }
  else if (strncmp (root, "stdin", 5) == 0
	   || strncmp (root, "rdpar", 5) == 0 || root[0] == ' '
	   || strlen (root) == 0)
    {
      strcpy (root, "mod");
      Log
	("Proceeding in interactive mode\n Output files will have rootname mod\n");
    }
  else
    {
      strcpy (input, root);
      strcat (input, ".pf");

      if ((opar_stat = opar (input)) == 2)
	{
	  Log ("Reading data from file %s\n", input);
	}
      else
	{
	  Log ("Creating a new parameter file %s\n", input);
	}

    }

  /* Now create the names of all the files which will be written.  Note that some files
     have the same root as the input file, while others have a generic name of python.
     This is intended so that files which you really want to keep have unique names, while
     those which are for short-term diagnostics are overwritten.  ksl 97aug. */


  strcpy (basename, root);	//56d -- ksl --Added so filenames could be created by routines as necessary

  strcpy (wspecfile, root);
  strcpy (lspecfile, root);

  strcpy (specfile, root);
  strcpy (windradfile, "python");
  strcpy (windsavefile, root);
  strcpy (specsavefile, root);

  /* 130722 JM we now save python.phot and disk.diag files under diag_root folder */
  strcpy (photfile, diagfolder);
  strcpy (diskfile, diagfolder);
  strcat (photfile, "python");
  strcat (diskfile, root);

  strcat (wspecfile, ".spec_tot");
  strcat (lspecfile, ".log_spec_tot");
  strcat (specfile, ".spec");
  strcat (windradfile, ".wind_rad");
  strcat (windsavefile, ".wind_save");
  strcat (specsavefile, ".spec_save");
  strcat (photfile, ".phot");
  strcat (diskfile, ".disk.diag");


/* Provide plausible initial values for the sizes of the wind arrays.  This is desirable
 * primarily for creating reasonable .pf files*/

/* Set plausible values for everything in geo struct which basically defines the overall geometry */

  init_geo ();

/* Set the global variables that define the size of the grid as defined in geo.  These are used for convenience */

  NDIM = geo.ndim;
  MDIM = geo.mdim;
  NDIM2 = geo.ndim * geo.mdim;

/* End of definition of wind arrays */


/* Initialize variables which are used in the main routine */


/* Initialize basis vectors for a cartesian coordinate system */

  x_axis[0] = 1.0;
  x_axis[1] = x_axis[2] = 0.0;
  y_axis[1] = 1.0;
  y_axis[0] = y_axis[2] = 0.0;
  z_axis[2] = 1.0;
  z_axis[1] = z_axis[0] = 0.0;





/* BEGIN GATHERING INPUT DATA */

  /* Describe the basic calculation in terms of the number of iterations which will
     be used to calculate the wind parameters and the number of iterations and wavelength
     range which will be used for the final spectrom.  Also describe the observer's views
     of the system */


  if (restart_stat == 0)	/* We are starting a new run from scratch */
    {
      /* Note that these describe wind geometryies and not the type of object */


      rdint
	("Wind_type(0=SV,1=Sphere,2=Previous,3=Proga,4=Corona,5=knigge,6=homologous,7=yso,8=elvis,9=shell)",
	 &geo.wind_type);


      if (geo.wind_type == 2)
	{
	  /* This option is for the confusing case where we want to start with
	     a previous wind model, but we are going to write the result to a
	     new windfile. In other words it is not a restart where we would overwrite
	     the previous wind model.  */

	  strcpy (old_windsavefile, "earlier.run");
	  rdstr ("Old_windfile(root_only)", old_windsavefile);
	  strcat (old_windsavefile, ".wind_save");


	  Log
	    ("Starting a new run from scratch starting with previous windfile");
	  if (wind_read (old_windsavefile) < 0)
	    {
	      Error ("python: Unable to open %s\n", old_windsavefile);	//program will exit if unable to read the file
	      exit (0);
	    }
	  geo.wind_type = 2;	// after wind_read one will have a different wind_type otherwise
	  w = wmain;


	}

      else
	{			/* Read the atomic datafile here, because for the cases where we have read
				   and old wind files, we also got the atomic data */

	  rdstr ("Atomic_data", geo.atomic_filename);
      
      /* read a variable which controls whether to save a summary of atomic data
         this is defined in atomic.h, rather than the modes structure */
	  if (modes.iadvanced)	
	  	rdint ("write_atomicdata", &write_atomicdata);	

	  if (write_atomicdata)
	  	Log("You have opted to save a summary of the atomic data\n");

	  get_atomic_data (geo.atomic_filename);

	}

      geo.wcycles = geo.pcycles = 1;
      geo.wcycle = geo.pcycle = 0;

    }

  else	if (restart_stat == 1)		/* We want to continue a previous run*/
    {
      Log ("Continuing a previous run of %s \n", root);
      strcpy (old_windsavefile, root);
      strcat (old_windsavefile, ".wind_save");
      if (wind_read (old_windsavefile) < 0)
	{
	  Error ("python: Unable to open %s\n", old_windsavefile);	//program will exit if unable to read the file
	  exit (0);
	}
      w = wmain;
      geo.wind_type = 2;	// We read the data from a file
      xsignal (root, "%-20s Read %s\n", "COMMENT", old_windsavefile);

      if (geo.pcycle > 0)
	{
	  spec_read (specsavefile);
	  xsignal (root, "%-20s Read %s\n", "COMMENT", specsavefile);
	}
    }




/* Get the remainder of the data.  Note that this is done whether or not the windsave file was read in */

  /* 140907 - ksl - Although photons_per_cycle is really an integer, 
     read in as a double so it is easier for input */

  x = 100000;
  rddoub ("photons_per_cycle", &x);
  NPHOT = x;	// NPHOT is photons/cycle

#ifdef MPI_ON
  Log ("Photons per cycle per MPI task will be %d\n", NPHOT / np_mpi_global);

  NPHOT /= np_mpi_global;
#endif

  rdint ("Ionization_cycles", &geo.wcycles);

  rdint ("spectrum_cycles", &geo.pcycles);


  Debug("Test %d %d \n",geo.wcycles,geo.pcycles);

  if (geo.wcycles == 0 && geo.pcycles == 0)
    exit (0);			//There is really nothing to do!

/* Allocate the memory for the photon structure now that NPHOT is established */

  p = (PhotPtr) calloc (sizeof (p_dummy), NPHOT);

  if (p == NULL)
    {
      Error
	("There is a problem in allocating memory for the photon structure\n");
      exit (0);
    }


  if (geo.wind_type != 2)
    {
      /* Define the coordinate system for the grid and allocate memory for the wind structure */
      rdint
	("Coord.system(0=spherical,1=cylindrical,2=spherical_polar,3=cyl_var)",
	 &geo.coord_type);

      rdint ("Wind.dim.in.x_or_r.direction", &geo.ndim);
      if (geo.coord_type)
	{
	  rdint ("Wind.dim.in.z_or_theta.direction", &geo.mdim);
	  if (geo.mdim < 4)
	    {
	      Error
		("python: geo.mdim must be at least 4 to allow for boundaries\n");
	      exit (0);
	    }
	}
      else
	geo.mdim = 1;

    }

/* 130405 ksl - Check that NDIM_MAX is greater than NDIM and MDIM.  */

  if ((geo.ndim > NDIM_MAX) || (geo.mdim > NDIM_MAX))
    {
      Error
	("NDIM_MAX %d is less than NDIM %d or MDIM %d. Fix in python.h and recompile\n",
	 NDIM_MAX, geo.ndim, geo.mdim);
      exit (0);
    }


  /* If we are in advanced then allow the user to modify scale lengths */
  if (modes.iadvanced)
  {
  	rdint ("adjust_grid(0=no,1=yes)", &modes.adjust_grid);

  	if (modes.adjust_grid)
  	  {
  	  	Log("You have opted to adjust the grid scale lengths\n");
  	  	rddoub ("geo.xlog_scale", &geo.xlog_scale);
  	  	if (geo.coord_type)
  	  	  rddoub ("geo.zlog_scale", &geo.zlog_scale);
  	  }
  }


//080808 - 62 - Ionization section has been cleaned up -- ksl
/* ??? ksl - Acoording to line 110 of ioniztion. option 4 is LTE with SIM_correction.  It would be good to
 * know what this is actually.   Note that pairwise is the appraoch which cboses between pairwise_bb, and pairwise_pow.
 * Normally, any of the pairwise options should force use of a banding option with a broad set of bands
 */

  rdint
    ("Wind_ionization(0=on.the.spot,1=LTE,2=fixed,3=recalc_bb,6=pairwise_bb,7=pairwise_pow)",
     &geo.ioniz_mode);

  if (geo.ioniz_mode == IONMODE_FIXED)
    {
      rdstr ("Fixed.concentrations.filename", &geo.fixed_con_file[0]);
    }
  if (geo.ioniz_mode == 4 || geo.ioniz_mode == 5 || geo.ioniz_mode > 8)	/*NSH CLOUDY test - remove once done */
    {
      Log ("The allowed ionization modes are 0, 1, 2, 3, 6, 7\n");
      Error ("Unknown ionization mode %d\n", geo.ioniz_mode);
      exit (0);
    }

/*Normally, geo.partition_mode is set to -1, which means that partition functions are calculated to take
full advantage of the data file.  This means that in calculating the partition functions, the information
on levels and their multiplicities is taken into account.   */

  geo.partition_mode = -1;	//?? Stuart, is there a reason not to move this earlier so it does not affect restart


  rdint
    ("Line_transfer(0=pure.abs,1=pure.scat,2=sing.scat,3=escape.prob,6=macro_atoms,7=macro_atoms+aniso.scattering)",
     &geo.line_mode);

/* ?? ksl Next section seems rather a kluge.  Why don't we specifty the underlying variables explicitly 
It also seems likely that we have mixed usage of some things, e.g geo.rt_mode and geo.macro_simple */

/* JM 1406 -- geo.rt_mode and geo.macro_simple control different things. geo.rt_mode controls the radiative
   transfer and whether or not you are going to use the indivisible packet constraint, so you can have all simple 
   ions, all macro-atoms or a mix of the two. geo.macro_simple just means one can turn off the full macro atom 
   treatment and treat everything as 2-level simple ions inside the macro atom formalism */ 

  /* For now handle scattering as part of a hidden line transfermode ?? */
  if (geo.line_mode == 4)
    {
      geo.scatter_mode = 1;	// Turn on anisotropic scattering
      geo.line_mode = 3;	// Drop back to escape probabilities
      geo.rt_mode = 1;		// Not macro atom (SS)
    }
  else if (geo.line_mode == 5)
    {
      geo.scatter_mode = 2;	// Thermal trapping model
      geo.line_mode = 3;	// Single scattering model is best for this mode
      geo.rt_mode = 1;		// Not macro atom (SS) 
    }
  else if (geo.line_mode == 6)
    {
      geo.scatter_mode = 0;	// isotropic
      geo.line_mode = 3;	// Single scattering
      geo.rt_mode = 2;		// Identify macro atom treatment (SS)
      geo.macro_simple = 0;	// We don't want the all simple case (SS)
    }
  else if (geo.line_mode == 7)
    {
      geo.scatter_mode = 2;	// thermal trapping
      geo.line_mode = 3;	// Single scattering
      geo.rt_mode = 2;		// Identify macro atom treatment (SS)
      geo.macro_simple = 0;	// We don't want the all simple case (SS)
    }
  else if (geo.line_mode == 8)
    {
      geo.scatter_mode = 0;	// isotropic
      geo.line_mode = 3;	// Single scattering
      geo.rt_mode = 2;		// Identify macro atom treatment i.e. indivisible packets
      geo.macro_simple = 1;	// This is for test runs with all simple ions (SS)
    }
  else if (geo.line_mode == 9)	// JM 1406 -- new mode, as mode 7, but scatter mode is 1
    {
      geo.scatter_mode = 1;	// anisotropic scatter mode 1
      geo.line_mode = 3;	// Single scattering
      geo.rt_mode = 2;		// Identify macro atom treatment 
      geo.macro_simple = 0;	// We don't want the all simple case 
    }  
  else
    {
      geo.scatter_mode = 0;	// isotropic
      geo.rt_mode = 1;		// Not macro atom (SS)
    }

  thermal_opt = 0; /* NSH 131213 Set the option to zero - the default. The lines allow allow the
  user to turn off mechanisms that affect the thermal balance. Adiabatic is the only one implemented
  to start off with. */

  rdint
    ("Thermal_balance_options(0=everything.on,1=no.adiabatic)",
     &thermal_opt);

  if (thermal_opt == 1)
	{
	  geo.adiabatic = 0;
	}

  else if (thermal_opt > 1 || thermal_opt < 0)
	{
      Error ("Unknown thermal balance mode %d\n", thermal_opt);
      exit (0);
    }


/*57h -- Next line prevents bf calculation of macro_estimaters when no macro atoms are present.   */

  if (nlevels_macro == 0)
    geo.macro_simple = 1;	// Make everything simple if no macro atoms -- 57h

  //SS - initalise the choice of handling for macro pops.
  if (geo.wind_type == 2)
    {
      geo.macro_ioniz_mode = 1;	// Now that macro atom properties are available for restarts
    }
  else
    {
      geo.macro_ioniz_mode = 0;
    }

  //  Establish the overall system type  - Added for python_69 to allow qso's have different inputs
  //  Note - ksl - What happened to the possibility of a true single star with no disk - 110914

  rdint ("System_type(0=star,1=binary,2=agn)", &geo.system_type);


  // Determine what radiation sources there are.  Note that most of these values are initilized in init_geo

  if (geo.system_type != SYSTEM_TYPE_AGN)
    {				/* If is a stellar system */
      rdint ("Star_radiation(y=1)", &geo.star_radiation);
      rdint ("Disk_radiation(y=1)", &geo.disk_radiation);
      rdint ("Boundary_layer_radiation(y=1)", &geo.bl_radiation);
      rdint ("Wind_radiation(y=1)", &geo.wind_radiation);
      geo.agn_radiation = 0;	// So far at least, our star systems don't have a BH
    }
  else				/* If it is an AGN */
    {
      geo.star_radiation = 0;	// 70b - AGN do not have a star at the center */
      rdint ("Disk_radiation(y=1)", &geo.disk_radiation);
      geo.bl_radiation = 0;
      rdint ("Wind_radiation(y=1)", &geo.wind_radiation);
      geo.agn_radiation = 1;
      rdint ("QSO_BH_radiation(y=1)", &geo.agn_radiation);
    }

  if (!geo.star_radiation && !geo.disk_radiation && !geo.bl_radiation
      && !geo.bl_radiation && !geo.agn_radiation)
    {
      Error ("python: No radiation sources so nothing to do but quit!\n");
      exit (0);
    }

  /* 
     With the macro atom approach we won't want to generate photon 
     bundles in the wind so switch it off here. (SS)
   */

  if (geo.rt_mode == 2)
    {
      Log
	("python: Using Macro Atom method so switching off wind radiation.\n");
      geo.wind_radiation = 0;
    }


  /* 080517 - ksl - Reassigning bb to -1, etc is to make room for reading in model
     grids, but complicates what happens if one tries to restart a model.  This needs
     to be updated so one can re-read the geo file, proabbly by defining variaables 
     BB etc, and then by checking whether or not the type is assigned to BB or read
     in as 0.  Also need to store each of these model list names in geo structure.
   */

  get_spectype (geo.star_radiation,
		"Rad_type_for_star(0=bb,1=models)_to_make_wind",
		&geo.star_ion_spectype);

  get_spectype (geo.disk_radiation,
		"Rad_type_for_disk(0=bb,1=models)_to_make_wind",
		&geo.disk_ion_spectype);

  get_spectype (geo.bl_radiation,
		"Rad_type_for_bl(0=bb,1=models,3=pow)_to_make_wind",
		&geo.bl_ion_spectype);
  get_spectype (geo.agn_radiation,
		"Rad_type_for_agn(0=bb,1=models,3=power_law,4=cloudy_table)_to_make_wind",
		&geo.agn_ion_spectype);


  /* 130621 - ksl - This is a kluge to add a power law to stellar systems.  What id done
     is to remove the bl emission, which we always assume to some kind of temperature
     driven source, and replace it with a power law source

     Note that the next 3 or 4 lines just tell you that there is supposed to be a power
     law source.  They don't teel you what the parameters are.
   */

  if (geo.bl_ion_spectype == SPECTYPE_POW)
    {
      geo.agn_radiation = 1;
      geo.agn_ion_spectype = SPECTYPE_POW;
      geo.bl_radiation = 0;
      Log("Trying to make a start with a power law boundary layer\n");
    }
  else {
      Log("NOt Trying to make a start with a power law boundary layer %d\n",geo.bl_ion_spectype);
  }
	  


  if (geo.wind_type == 2)
    {
      disk_illum = geo.disk_illum;
    }


  if (geo.wind_type != 2)	// Start of block to define a model for the first time
    {

      /* Describe the basic binary star system */

      geo.mstar /= MSOL;	// Convert to MSOL for ease of data entry
      rddoub ("mstar(msol)", &geo.mstar);
      geo.mstar *= MSOL;

      /* If a BH we want geo.rstar to be at least as large as the last stable orbit for
       * a non-rotating BH
       */

      if (geo.system_type == SYSTEM_TYPE_AGN)
	{
	  geo.rstar = 6. * G * geo.mstar / (C * C);	//correction - ISCO is 6x Rg NSH 121025
	}

      rddoub ("rstar(cm)", &geo.rstar);


      geo.r_agn = geo.rstar;	/* At present just set geo.r_agn to geo.rstar */
      geo.rstar_sq = geo.rstar * geo.rstar;
      if (geo.star_radiation)
	rddoub ("tstar", &geo.tstar);

      lstar=4*PI*geo.rstar*geo.rstar*STEFAN_BOLTZMANN*pow(geo.tstar,4.);


/* Describe the secondary if that is required */

      if (geo.system_type == SYSTEM_TYPE_BINARY)	/* It's a binary system */
	{

	  geo.m_sec /= MSOL;	// Convert units for ease of data entry
	  rddoub ("msec(msol)", &geo.m_sec);
	  geo.m_sec *= MSOL;

	  geo.period /= 3600.;	// Convert units to hours for easy of data entry
	  rddoub ("period(hr)", &geo.period);
	  geo.period *= 3600.;	// Put back to cgs immediately                   
	}

/* Describe the disk */

      rdint
	("disk.type(0=no.disk,1=standard.flat.disk,2=vertically.extended.disk)",
	 &geo.disk_type);
      if (geo.disk_type)	/* Then a disk exists and it needs to be described */
	{
//	  if (geo.disk_radiation) /*NSH 130906 - Commented out this if loop. It was causing problems with restart - bug #44
//	    {
	      geo.disk_mdot /= (MSOL / YR);	// Convert to msol/yr to simplify input
	      rddoub ("disk.mdot(msol/yr)", &geo.disk_mdot);
	      geo.disk_mdot *= (MSOL / YR);
	      disk_illum = 0;
	      rdint
		("Disk.illumination.treatment(0=no.rerad,1=high.albedo,2=thermalized.rerad,3=analytic)",
		 &disk_illum);
	      rdint
		("Disk.temperature.profile(0=standard;1=readin)",
		 &geo.disk_tprofile);
	      if (geo.disk_tprofile == 1)
		{
		  rdstr ("T_profile_file", tprofile);
		}
//	    }
//	  else
//	    {
//	      geo.disk_mdot = 0;
//	      disk_illum = 0;
//	    }

	  /* 04aug ksl ??? Until everything is initialized we need to stick to a simple disk, 
	     while teff is being set up..  This is because some of the
	     models, e.g. knigge have wind structures that depend on teff.
	     *
	     080518 - ksl - this is quite confusing.  I understand that the KWD models have
	     base velocities that are affected by t_eff, but we have not done anything
	     yet.  Possible this is a consideration for restart, but I would have guessed
	     we recalculated all of that, and in any event this is within the block to
	     reset things.  this is likely a problem of some sort

	     However, the next line does force the illum to
	     0 while initialization is going on, unless ?? the illum is 3
	   */

	  geo.disk_illum = 0;
	  if (disk_illum == 3)	// 080518 - And why is it different in the analytic case?
	    {
	      geo.disk_illum = 3;
	    }

	  /* Set a default for diskrad for an AGN */
      if (geo.system_type == SYSTEM_TYPE_AGN)
	{
	  geo.diskrad = 100. * geo.r_agn;
	}

	  rddoub ("disk.radmax(cm)", &geo.diskrad);
	  Log ("geo.diskrad  %e\n", geo.diskrad);

/* If diskrad <= geo.rstar set geo.disk_type = 0 to make any disk transparent anyway. */

	  if (geo.diskrad < geo.rstar)
	    {
	      Log
		("Disk radius is less than star radius, so assuming no disk)\n");
	      geo.disk_type = 0;
	    }

	  if (geo.disk_type == 2)
	    {			/* Get the additional variables need to describe a vertically extended disk */
	      rddoub ("disk.z0(fractional.height.at.diskrad)", &geo.disk_z0);
	      rddoub ("disk.z1(powerlaw.index)", &geo.disk_z1);
	    }
	}

      else
	{			/* There is no disk so set variables accordingly */
	  geo.disk_radiation = 0;
	  geo.diskrad = 0;
	}


/* Describe the boundary layer */

//OLD 130622      if (geo.bl_radiation )    Change made to allow a power law boundary layer
      if (geo.bl_radiation &&  geo.bl_ion_spectype != SPECTYPE_POW)  
	{
	  xbl = geo.lum_bl = 0.5 * G * geo.mstar * geo.disk_mdot / geo.rstar;

	  rddoub ("lum_bl(ergs/s)", &geo.lum_bl);
	  Log ("OK, the bl lum will be about %.2e the disk lum\n",
	       geo.lum_bl / xbl);
	  rddoub ("t_bl", &geo.t_bl);
	}
      else
	{
	  geo.lum_bl = 0;
	  geo.t_bl = 0;
	}

/* Describe the agn */

      if (geo.agn_radiation && geo.system_type == SYSTEM_TYPE_AGN)	/* This peculiar line is to enamble us to add a star with a power law component */
	{
	  xbl = geo.lum_agn = 0.5 * G * geo.mstar * geo.disk_mdot / geo.r_agn;

	  /* If there is no disk, initilize geo.lum to the luminosity of a star */
	  if (geo.disk_type==0) {
		  geo.lum_agn=lstar;
	  }

	  // At present we have set geo.r_agn = geo.rstar, and encouraged the user
	  // set the default for the radius of the BH to be 6 R_Schwartschild.
	  // rddoub("R_agn(cm)",&geo.r_agn);

	  rddoub ("lum_agn(ergs/s)", &geo.lum_agn);
	  Log ("OK, the agn lum will be about %.2e the disk lum\n",
	       geo.lum_agn / xbl);
	  geo.alpha_agn = (-1.5);
	  rddoub ("agn_power_law_index", &geo.alpha_agn);

/* Computes the constant for the power law spectrum from the input alpha and 2-10 luminosity. 
This is only used in the sim correction factor for the first time through. 
Afterwards, the photons are used to compute the sim parameters. */

	  geo.const_agn =
	    geo.lum_agn /
	    (((pow (2.42e18, geo.alpha_agn + 1.)) -
	      pow (4.84e17, geo.alpha_agn + 1.0)) / (geo.alpha_agn + 1.0));
	  Log ("AGN Input parameters give a power law constant of %e\n",
	       geo.const_agn);

	  if (geo.agn_ion_spectype == SPECTYPE_CL_TAB)	/*NSH 0412 - option added to allow direct comparison with cloudy power law table option */
	    {
	      geo.agn_cltab_low = 1.0;
	      geo.agn_cltab_hi = 10000;
	      rddoub ("low_energy_break(ev)", &geo.agn_cltab_low);	/*lo frequency break - in ev */
	      rddoub ("high_energy_break(ev)", &geo.agn_cltab_hi);
	      geo.agn_cltab_low_alpha = 2.5;	//this is the default value in cloudy
	      geo.agn_cltab_hi_alpha = -2.0;	//this is the default value in cloudy
	    }
	}
      else if (geo.agn_radiation)  /* We want to add a power law to something other than an AGN */
	{
	  xbl = geo.lum_agn = 0.5 * G * geo.mstar * geo.disk_mdot / geo.r_agn;

	  // At present we have set geo.r_agn = geo.rstar, and encouraged the user
	  // set the default for the radius of the BH to be 6 R_Schwartschild.
	  // rddoub("R_agn(cm)",&geo.r_agn);

	  rddoub ("lum_agn(ergs/s)", &geo.lum_agn);
	  Log ("OK, the agn lum will be about %.2e the disk lum\n",
	       geo.lum_agn / xbl);
	  geo.alpha_agn = (-1.5);
	  rddoub ("agn_power_law_index", &geo.alpha_agn);

/* Computes the constant for the power law spectrum from the input alpha and 2-10 luminosity. 
This is only used in the sim correction factor for the first time through. 
Afterwards, the photons are used to compute the sim parameters. */

	  geo.const_agn =
	    geo.lum_agn /
	    (((pow (2.42e18, geo.alpha_agn + 1.)) -
	      pow (4.84e17, geo.alpha_agn + 1.0)) / (geo.alpha_agn + 1.0));
	  Log ("AGN Input parameters give a power law constant of %e\n",
	       geo.const_agn);

	  if (geo.agn_ion_spectype == SPECTYPE_CL_TAB)	/*NSH 0412 - option added to allow direct comparison with cloudy power law table option */
	    {
	      geo.agn_cltab_low = 1.0;
	      geo.agn_cltab_hi = 10000;
	      rddoub ("low_energy_break(ev)", &geo.agn_cltab_low);	/*lo frequency break - in ev */
	      rddoub ("high_energy_break(ev)", &geo.agn_cltab_hi);
	      geo.agn_cltab_low_alpha = 2.5;	//this is the default value in cloudy
	      geo.agn_cltab_hi_alpha = -2.0;	//this is the default value in cloudy
	    }
	}
      else
	{
	  geo.r_agn = 0.0;
	  geo.lum_agn = 0.0;
	  geo.alpha_agn = 0.0;
	  geo.const_agn = 0.0;
	}

/* Describe the Compton torus */

/* 70b - ksl - 1108067 - Here we add parameters for the compton torus or blocking region 
*
* Note that the whole flow of this may be a bit odd as it seems as if we have to keep checking for whether
* we are modelling an agn
*
* Note that these calls need to precede the calls below, because we want to keep the compton torus  ???
* inside the actual wind, or at least that's what ksl believes on 110809.  ???
*/

/* 140907: ksl - I have effectively commented out any consideration of the compton_torus because it is not
 * debugged.  But one can continue debugging it by setting the DEBUG variatble to true 
 */
      geo.compton_torus=0;

    /* JM 1411 -- we only ask about the Torus if we've used the -d flag */
    if (modes.iadvanced)
      rdint ("Torus(0=no,1=yes)", &geo.compton_torus);

      if (geo.compton_torus)
	{
	  rddoub ("Torus.rmin(cm)", &geo.compton_torus_rmin);
	  rddoub ("Torus.rmax(cm)", &geo.compton_torus_rmax);
	  rddoub ("Torus.height(cm)", &geo.compton_torus_zheight);
	  rddoub ("Torus.optical_depth", &geo.compton_torus_tau);
	  rddoub ("Torus.tinit", &geo.compton_torus_te);
	  if (geo.compton_torus_tau <= 0)
	    {
	      geo.compton_torus_tau = 0.001;
	      Error
		("python: A torus with zero optical depth makes no sense. Setting to %f\n",
		 geo.compton_torus_tau);
	    }
	}


/* Describe the wind */

      if (geo.system_type == SYSTEM_TYPE_AGN)
	{
	  geo.rmax = 50. * geo.r_agn;
	}

      rddoub ("wind.radmax(cm)", &geo.rmax);
      rddoub ("wind.t.init", &geo.twind);

      geo.diskrad_sq = geo.diskrad * geo.diskrad;


/* Now get parameters that are specific to a given wind model

 Note: When one adds a new model, the only things that should be read in and modified
 are parameters in geo.  This is in order to preserve the ability to continue a calculation
 with the same basic wind geometry, without reading in all of the input parameters.  
*/

      if (geo.wind_type == 1)
	{
	  get_stellar_wind_params ();
	}
      else if (geo.wind_type == 0)
	{
	  get_sv_wind_params ();
	}
      else if (geo.wind_type == 3)
	{
	  get_proga_wind_params ();
	}
      else if (geo.wind_type == 4)
	{
	  get_corona_params ();
	}
      else if (geo.wind_type == 5)
	{
	  get_knigge_wind_params ();
	}
      else if (geo.wind_type == 6)
	{
	  get_homologous_params ();
	}
      else if (geo.wind_type == 7)
	{
	  get_yso_wind_params ();
	}
      else if (geo.wind_type == 8)
	{
	  get_elvis_wind_params ();
	}
      else if (geo.wind_type == 9)	//NSH 18/2/11 This is a new wind type to produce a thin shell.
	{
	  get_shell_wind_params ();
/*NSH 121219 moved	  dfudge = (geo.wind_rmax - geo.wind_rmin) / 1000.0;	Stop photons getting pushed out of the cell 
Modified again in python 71b to take account of change in parametrisation of shell wind 
	  DFUDGE = dfudge; */
	}
      else if (geo.wind_type != 2)
	{
	  Error ("python: Unknown wind type %d\n", geo.wind_type);
	  exit (0);
	}

      /* Get the filling factor of the wind*/
      geo.fill=1.;
      rddoub("wind.filling_factor(1=smooth,<1=clumped)",&geo.fill);

    }				// End of block to define a model for the first time
  else
    {
      if (geo.disk_type)	/* Then a disk exists and it needs to be described */
	{
	  if (geo.disk_radiation)
	    {
	      rdint
		("Disk.temperature.profile(0=standard;1=readin)",
		 &geo.disk_tprofile);
	      if (geo.disk_tprofile == 1)
		{
		  rdstr ("T_profile_file", tprofile);
		}
	    }
	}
    }

/* 121219 NSH Set up DFUDGE to be a value that makes some kind of sense
given the scale of the wind. Up till py74b2 it was set to be fixed at
1e5, so we ensure that this is a minimum, so any winds of CV type scale
will keep the old dfudge, and hopefully look the same. We also need to
set defudge slightly differently for the shell wind.*/

  if (geo.wind_type == 9)
    {
      dfudge = (geo.wind_rmax - geo.wind_rmin) / 1000.0;
    }
  else
    {
      if (geo.rmax / 1.e10 < 1e5)
	{
	  dfudge = 1e5;
	  Log ("DFUDGE set to minimum value of %e\n", dfudge);
	}
      else
	{
	  dfudge = geo.rmax / 1.e10;
	  Log ("DFUDGE set to %e based on geo.rmax\n", dfudge);
	}
    }

  DFUDGE = dfudge;		//NSH Unsure why exactly this is done this way.





/* Now define the wind cones generically.  The angles thetamin and
   thetamax are all defined from the z axis, so that an angle of 0
   is a flow that is perpeindicular to to the disk and one that is
   close to 90 degrees will be parallel to the plane of the disk
   geo.wind_thetamin and max are defined in the routines that initialize
   the various wind models, e. g. get_sv_wind_parameters. These
   have been called at this point.  

   z is the place where the windcone intercepts the z axis
   dzdr is the slope 

   111124 fixed notes on this - ksl 
   */


  if (geo.wind_thetamin > 0.0)
    {
      windcone[0].dzdr = 1. / tan (geo.wind_thetamin);
      windcone[0].z = (-geo.wind_rho_min / tan (geo.wind_thetamin));
    }
  else
    {
      windcone[0].dzdr = VERY_BIG;
      windcone[0].z = -VERY_BIG;;
    }


  if (geo.wind_thetamax > 0.0)
    {
      windcone[1].dzdr = 1. / tan (geo.wind_thetamax);
      windcone[1].z = (-geo.wind_rho_max / tan (geo.wind_thetamax));
    }
  else
    {
      windcone[1].dzdr = VERY_BIG;
      windcone[1].z = -VERY_BIG;;
    }

/*NSH 130821 broken out into a seperate routine added these lines to fix bug41, where
the cones are never defined for an rtheta grid if the model is restarted */

if (geo.coord_type==RTHETA && geo.wind_type==2) //We need to generate an rtheta wind cone if we are restarting
    {
  rtheta_make_cones(wmain);
    }

  geo.rmax_sq = geo.rmax * geo.rmax;

  /* Calculate additional parameters associated with the binary star system */

  if (geo.system_type == SYSTEM_TYPE_BINARY)
    binary_basics ();

  /* Check that the parameters which have been supplied for the star, disk and boundary layer will
     allow generation of photons where that is appropriate */

  if (geo.tstar <= 0.0)
    geo.star_radiation = 0;
  if (geo.disk_mdot <= 0.0)
    geo.disk_radiation = 0;
  if (geo.t_bl <= 0.0 || geo.lum_bl <= 0.0)
    geo.bl_radiation = 0;

  /* Next block added by SS August 04 in case diskrad = 0 is used to mean no disk at any point. */

  if (geo.diskrad <= 0.0)
    {
      geo.disk_type = 0;
      geo.disk_radiation = 0;
    }

  if (geo.star_radiation)
    Log ("There is a star which radiates\n");
  else
    Log ("The star in the system does not radiate\n");

  if (!geo.disk_type)
    Log ("There is no disk in the system \n");
  else if (!geo.disk_radiation)
    Log ("The disk exists, but only absorbs photons\n");
  else
    Log ("There is a disk which radiates and absorbs\n");

  if (geo.bl_radiation)
    Log ("There is a boundary layer which radiates\n");
  else
    Log ("There is no boundary layer\n");

  if (geo.agn_radiation)
    Log ("There is a BH  which radiates\n");
  else
    Log ("There is no BH \n");

/* Describe the spectra which will be extracted and the way it will be extracted */

/* First initialise things to semi-reasonable values */

  nangles = 4;
  angle[0] = 10;
  angle[1] = 30.;
  angle[2] = 60.;
  angle[3] = 80.;
  for (n = 4; n < NSPEC; n++)
    angle[n] = 45;
  for (n = 0; n < NSPEC; n++)
    {
      phase[n] = 0.5;
      scat_select[n] = 1000;
      top_bot_select[n] = 0;
    }
  swavemin = 1450;
  swavemax = 1650;

/* These two variables have to do with what types of spectra are created n the
 * spectrum files. They are not associated with the nature of the spectra that
 * are generated by say the boundary layer
 */

  select_extract = 1;
  select_spectype = 1;

/* Completed initialization of this section.  Note that get_spectype uses the source of the
 * ratiation and then value given to return a spectrum type. The output is not the same 
 * number as one inputs. It's not obvious that this is a good idea. */

  if (geo.pcycles > 0)
    {

      get_spectype (geo.star_radiation,
		    "Rad_type_for_star(0=bb,1=models,2=uniform)_in_final_spectrum",
		    &geo.star_spectype);


      get_spectype (geo.disk_radiation,
		    "Rad_type_for_disk(0=bb,1=models,2=uniform)_in_final_spectrum",
		    &geo.disk_spectype);


      get_spectype (geo.bl_radiation,
		    "Rad_type_for_bl(0=bb,1=models,2=uniform)_in_final_spectrum",
		    &geo.bl_spectype);

      geo.agn_spectype = 3;
      get_spectype (geo.agn_radiation,
		    "Rad_type_for_agn(3=power_law,4=cloudy_table)_in_final_spectrum",
		    &geo.agn_spectype);



      rddoub ("spectrum_wavemin", &swavemin);
      rddoub ("spectrum_wavemax", &swavemax);
      if (swavemin > swavemax)
	{
	  swavemax = swavemin;
	  swavemin = swavemax;
	}

      /* SS June 04: convert these to frequencies and store for use
         in computing macro atom and k-packet emissivities. */

      em_rnge.fmin = C / (swavemax * 1.e-8);
      em_rnge.fmax = C / (swavemin * 1.e-8);

      geo.matom_radiation = 0;	//initialise for ionization cycles - don't use pre-computed emissivities for macro-atom levels/ k-packets.

/* Note: Below here many of the variables which are read in are not currently part of geo stucture */

      rdint ("no_observers", &nangles);

      if (nangles < 1 || nangles > NSPEC)
	{
	  Error ("no_observers %d should not be > %d or <0\n", nangles,
		 NSPEC);
	  exit (0);
	}

      for (n = 0; n < nangles; n++)
	rddoub ("angle(0=pole)", &angle[n]);

      /* 05apr-ksl-56--For diagnositic reasons I have left questions regarding phase
       * even for systems which are not binaries.  Phase 0 in this case corresponds to
       * an extraction direction which is in the xz plane
       */

      for (n = 0; n < nangles; n++)
	rddoub ("phase(0=inferior_conjunction)", &phase[n]);

      rdint ("live.or.die(0).or.extract(anything_else)", &select_extract);
      if (select_extract != 0)
	{
	  select_extract = 1;
	  Log ("OK, extracting from specific angles\n");
	}
      else
	Log ("OK, using live or die option\n");

/* Select spectra with certain numbers of scatterings.  See extract 1997 aug 28 ksl 
 * 141116 - ksl The following options are clealy diagnostic and have been relegated to 
 * advanced commands*/

      if (modes.iadvanced) {
      strcpy (yesno, "n");
      rdstr ("Select_specific_no_of_scatters_in_spectra(y/n)", yesno);
      if (yesno[0] == 'y')
	{
	  Log
	    ("OK n>MAXSCAT->all; 0<=n<MAXSCAT -> n scatters; n<0 -> >= |n| scatters\n");
	  for (n = 0; n < nangles; n++)
	    {
	      rdint ("Select_scatters", &scat_select[n]);
	    }
	}
      strcpy (yesno, "n");
      rdstr ("Select_photons_by_position(y/n)", yesno);
      if (yesno[0] == 'y')
	{
	  Log
	    ("OK 0->all; -1 -> below; 1 -> above the disk, 2 -> specific location in wind\n");
	  for (n = 0; n < nangles; n++)
	    {
	      rdint ("Select_location", &top_bot_select[n]);
	      if (top_bot_select[n] == 2)
		{
		  Log
		    ("Warning: Make sure that position will be in wind, or no joy will be obtained\n");
		  rddoub ("rho(cm)", &rho_select[n]);
		  rddoub ("z(cm)", &z_select[n]);
		  rddoub ("azimuth(deg)", &az_select[n]);
		  rddoub ("r(cm)", &r_select[n]);

		}
	    }
	}
	}
    }

  /* Select the units of the output spectra.  This is always needed */

  rdint ("spec.type(flambda(1),fnu(2),basic(other)", &select_spectype);
  if (select_spectype == 1)
    {
      Log ("OK, generating flambda at 100pc\n");
    }
  else if (select_spectype == 2)
    {
      Log ("OK, generating fnu at 100 pc\n");
    }
  else
    Log ("OK, basic Monte Carlo spectrum\n");



/* 57h -- New section of inputs to provide more control over how the program is
run -- 07jul -- ksl
*/

  istandard = 1;
  SMAX_FRAC = 0.5;
  DENSITY_PHOT_MIN = 1.e-10;
  keep_photoabs = 1;

  /* 141116 - ksl - Made care factors and advanced command as this is clearly somethng that is diagnostic */

  if (modes.iadvanced) {
  	rdint ("Use.standard.care.factors(1=yes)", &istandard);

  	if (!istandard)
   	 {
      		rddoub ("Fractional.distance.photon.may.travel", &SMAX_FRAC);
      		rddoub ("Lowest.ion.density.contributing.to.photoabsorption",
	      &DENSITY_PHOT_MIN);
      	rdint ("Keep.photoabs.during.final.spectrum(1=yes)", &keep_photoabs);
    }
  }





/* 081221 - 67c - Establish limits on the frequency intervals to be used by the ionization cycles and 
 * the fraquency bands for stratified sampling.  Changes here were made to allow more control
 * over statified sampling, since we have expanded the temperature ranges of the types of systems
 * we would like to calculate.  This section of inputs might logically go earlier in the code, but
 * was put here so it would add on to existing .pf files.  It would be reasonble to consider moving
 * it to a more logical location
 */


/* Determine the frequency range which will be used to establish the ionization balance of the wind */

  // Note that bands_init asks .pf file or user what kind of banding is desired 

  bands_init (-1, &xband);

/*if we have changed min and max in bands_init, we need to make sure this is reflected in the frequency bounds*/
  freqmin = xband.f1[0];
  freqmax = xband.f2[xband.nbands - 1];

/* 1112 - 71 - ksl Next routine sets up the frequencies that are used for charactizing the spectrum in a cell
 * These need to be coordinated with the bands that are set up for spectral gneration
 */
  freqs_init (freqmin, freqmax);

  
  if (modes.iadvanced)
    {
      /* Do we require extra diagnostics or not */
      rdint ("Extra.diagnostics(0=no,1=yes) ", &modes.diag_on_off);

      if (modes.diag_on_off)
        {
          get_extra_diagnostics();
        }
    }





/* Wrap up and save all the inputs */

  if (strncmp (root, "mod", 3) == 0)
    cpar ("mod.pf");
  else if (strncmp (root, "dummy", 5) == 0)
    {
      cpar ("dummy.pf");
      exit (0);
    }
  else if (opar_stat == 1)
    {
      cpar (input);
    }
  else
    cpar ("python.pf");

/* OK all inputs have been obtained at this point and the inputs have been copied to "mod.pf" or "python.pf" */


/* INPUTS ARE FINALLY COMPLETE */


  /* Next line finally defines the wind if this is the initial time this model is being run */
  if (geo.wind_type != 2)	// Define the wind and allocate the arrays the first time
    define_wind ();
  // Do not reinit if you want to use old windfile

  w = wmain;

  if (modes.save_cell_stats)
    {
      /* Open a diagnostic file or files.  These are all fixed files */
      open_diagfile ();
    }

/* initialize the random number generator */
//      srand( (n=(unsigned int) clock()));  
  srand (1084515760+(13*rank_global));

  /* 68b - 0902 - ksl - Start with photon history off */

  phot_hist_on = 0;

/* If required, read in a non-standard disk temperature profile */

  if (geo.disk_tprofile == 1)
    {
      read_non_standard_disk_profile (tprofile);
    }



/* The next section sets up a structure qdisk to record the effects
 * of illumination on the disk.  disk_init is called primarily to get
 * a defined set of annular rings which are kept throughout the
 * ionization calculation.  A second structure qdisk is needed
 * because in the process of generating photons in various bands
 * the annular rings are changed
 *
 * disk_init calculates the flux from the disk in the energy range set by
 * freqmin and freqmax, and uses is this to identify the position of the
 * rings in the disk, so that each ring contributes the same amount to
 * the flux
 *
 * */


  disk_init (geo.rstar, geo.diskrad, geo.mstar, geo.disk_mdot, freqmin,
	     freqmax, 0, &geo.f_disk);

  qdisk_init ();		/* Initialize a disk qdisk to store the information about photons impinging on the disk */

/* 04aug -- ksl -- now that everything is initialized, we set geo.disk_illum
 *
 * 080518 - ksl - I believe that the reason for this somewhat weird logic is to
 * assure that models (e.g corona and knigge) where the base wind velocity
 * depends on teff are not altered by illumination, but since no photons
 * have been transported at this stage, it's hard to see why that would
 * matter.
 */

  geo.disk_illum = disk_illum;

  xsignal (root, "%-20s Finished initialization for %s\n", "NOK", root);
  check_time (root);

#ifdef MPI_ON
  /* Since the wind is now set up can work out the length big arrays to help with the MPI reductions of the spectra
     the variables for the estimator arrays are set up in the subroutines themselves */
  ioniz_spec_helpers = 2*MSPEC*NWAVE; //we need space for log and lin spectra for MSPEC XNWAVE
  spec_spec_helpers = (NWAVE*(MSPEC+nangles)); //We need space for NWAVE wavelengths for nspectra, which will eventually equal nangles + MSPEC

#endif



/* XXXX - THE CALCULATION OF THE IONIZATION OF THE WIND */

  geo.ioniz_or_extract = 1;	//SS July 04 - want to compute MC estimators during ionization cycles
  //1 simply implies we are in the ionization section of the code
  //and allows routines to act accordinaly.

/* 67 -ksl- geo.wycle will start at zero unless we are completing an old run */

/* XXXX - BEGINNING OF CYCLE TO CALCULATE THE IONIZATION OF THE WIND */

  if (geo.wcycle == geo.wcycles)
    xsignal (root, "%-20s No ionization needed: wcycles(%d)==wcyeles(%d)\n",
	     "COMMENT", geo.wcycle, geo.wcycles);
  else
    {
      geo.pcycle = 0;  /* Set the spectrum cycles executed to 0, because 
				          we are going to modify the wind and hence any
				          previously calculated spectra must be recreated
				       */
    }

  

  while (geo.wcycle < geo.wcycles)
    {				/* This allows you to build up photons in bunches */

      xsignal (root, "%-20s Starting %d of %d ionization cycle \n", "NOK",
	       geo.wcycle, geo.wcycles);


      Log ("!!Python: Begining cycle %d of %d for defining wind\n",
	   geo.wcycle, geo.wcycles);
      Log_flush ();		/*NH June 13 Added call to flush logfile */

      /* Initialize all of the arrays, etc, that need initialization for each cycle
       */

      spectrum_init (freqmin, freqmax, nangles, angle, phase, scat_select,
		     top_bot_select, select_extract, rho_select, z_select,
		     az_select, r_select);


      wind_rad_init ();		/*Zero the parameters pertaining to the radiation field */



    if (modes.ispy)
      ispy_init ("python", geo.wcycle);


      geo.n_ioniz = 0.0;
      geo.lum_ioniz = 0.0;
      ztot = 0.0;		/* ztot is the luminosity of the disk multipled by the number of cycles, which is used by save_disk_heating */

      /* JM 1409 -- We used to execute subcycles here, but these have been removed */

	  if (!geo.wind_radiation || (geo.wcycle == 0 && geo.wind_type != 2))
	    iwind = -1;		/* Do not generate photons from wind */
	  else
	    iwind = 1;		/* Create wind photons and force a reinitialization of wind parms */

	  /* Create the photons that need to be transported through the wind
	   *
	   * NPHOT is the number of photon bundles which will equal the luminosity; 
	   * 0 => for ionization calculation 
	   */


	  /* JM 130306 need to convert photons_per_cycle to double precision for define_phot */
	  /* ksl 130410 - This is needed here not because we expect photons per cycle to 
	   * exceed the size of an integer, but because of the call to define phot in the
	   * spectrum cycle, which can exceed this
	   */
	  /* JM 1409 photons_per_cycle has been removed in favour of NPHOT */

	  nphot_to_define = (long) NPHOT;

	  define_phot (p, freqmin, freqmax, nphot_to_define, 0, iwind, 1);

      /* Zero the arrays that store the heating of the disk */

      /* 080520 - ksl - There is a conundrum here.  One should really zero out the 
       * quantities below each time the wind structure is updated.  But relatively
       * few photons hit the disk under normal situations, and therefore the statistcs
       * are not very good.  
       */

      /* 130213 JM -- previously this was done before define_phot, which meant that
         the ionization state was never computed with the heated disk */

      for (n = 0; n < NRINGS; n++)
	{
	  qdisk.heat[n] = qdisk.nphot[n] = qdisk.w[n] = qdisk.ave_freq[n] = 0;
	}



	  photon_checks (p, freqmin, freqmax, "Check before transport");

	  wind_ip ();


	  zz = 0.0;
	  for (nn = 0; nn < NPHOT; nn++)
	    {
	      zz += p[nn].w;
	    }

	  Log
	    ("!!python: Total photon luminosity before transphot %18.12e\n",
	     zz);
	  Log_flush ();		/*NSH June 13 Added call to flush logfile */
	  ztot += zz;		/* Total luminosity in all cycles, used for calculating disk heating */

	  /* kbf_need determines how many & which bf processes one needs to considere.  It was introduced
	   * as a way to speed up the program.  It has to be recalculated evey time one changes
	   * freqmin and freqmax
	   */

	  kbf_need (freqmin, freqmax);

	  /* NSH 22/10/12  This next call populates the prefactor for free free heating for each cell in the plasma array */
	  /* NSH 4/12/12  Changed so it is only called if we have read in gsqrd data */
	  if (gaunt_n_gsqrd > 0)
	    pop_kappa_ff_array ();

	  /* Transport the photons through the wind */
	  trans_phot (w, p, 0);

	  /*Determine how much energy was absorbed in the wind */
	  zze = zzz = zz_adiab = 0.0;
	  nn_adiab = 0;
	  for (nn = 0; nn < NPHOT; nn++)
	    {
	      zzz += p[nn].w;
	      if (p[nn].istat == P_ESCAPE)
		zze += p[nn].w;
	      if (p[nn].istat == P_ADIABATIC)
	      {
		    zz_adiab += p[nn].w;
		    nn_adiab++;
		  }
	    }

	  Log
	    ("!!python: Total photon luminosity after transphot %18.12e (diff %18.12e). Radiated luminosity %18.12e\n",
	     zzz, zzz - zz, zze);
      if (geo.rt_mode == 2)
	  Log("Luminosity taken up by adiabatic kpkt destruction %18.12e number of packets %d\n", zz_adiab, nn_adiab);

    if (modes.print_windrad_summary)
	  wind_rad_summary (w, windradfile, "a");




	  photon_checks (p, freqmin, freqmax, "Check after transport");

	  spectrum_create (p, freqmin, freqmax, nangles, select_extract);



   /* At this point we should communicate all the useful infomation 
      that has been accummulated on differenet MPI tasks */

#ifdef MPI_ON

<<<<<<< HEAD
    communicate_estimators_para ();
=======
      
      for (mpi_i = 0; mpi_i < NPLASMA; mpi_i++)
	{
 	  maxfreqhelper[mpi_i] = plasmamain[mpi_i].max_freq;
	  redhelper[mpi_i] = plasmamain[mpi_i].j/ np_mpi_global;
	  redhelper[mpi_i+NPLASMA] = plasmamain[mpi_i].ave_freq/ np_mpi_global;
	  redhelper[mpi_i+2*NPLASMA] = plasmamain[mpi_i].lum/ np_mpi_global;
	  redhelper[mpi_i+3*NPLASMA] = plasmamain[mpi_i].heat_tot/ np_mpi_global;
	  redhelper[mpi_i+4*NPLASMA] = plasmamain[mpi_i].heat_lines/ np_mpi_global;
	  redhelper[mpi_i+5*NPLASMA] = plasmamain[mpi_i].heat_ff/ np_mpi_global;
	  redhelper[mpi_i+6*NPLASMA] = plasmamain[mpi_i].heat_comp/ np_mpi_global;
	  redhelper[mpi_i+7*NPLASMA] = plasmamain[mpi_i].heat_ind_comp/ np_mpi_global;
	  redhelper[mpi_i+8*NPLASMA] = plasmamain[mpi_i].heat_photo/ np_mpi_global;
      redhelper[mpi_i+9*NPLASMA] = plasmamain[mpi_i].ip / np_mpi_global;
      redhelper[mpi_i+10*NPLASMA] = plasmamain[mpi_i].j_direct / np_mpi_global;
      redhelper[mpi_i+11*NPLASMA] = plasmamain[mpi_i].j_scatt / np_mpi_global;
      redhelper[mpi_i+12*NPLASMA] = plasmamain[mpi_i].ip_direct / np_mpi_global;
      redhelper[mpi_i+13*NPLASMA] = plasmamain[mpi_i].ip_scatt / np_mpi_global;
	  for (mpi_j = 0; mpi_j < NXBANDS; mpi_j++)
	    {
	      redhelper[mpi_i+(14+mpi_j)*NPLASMA] = plasmamain[mpi_i].xj[mpi_j]/ np_mpi_global;
	      redhelper[mpi_i+(14+NXBANDS+mpi_j)*NPLASMA] = plasmamain[mpi_i].xave_freq[mpi_j]/ np_mpi_global;
	      redhelper[mpi_i+(14+2*NXBANDS+mpi_j)*NPLASMA] = plasmamain[mpi_i].xsd_freq[mpi_j]/ np_mpi_global;
          
          /* 131213 NSH populate the band limited min and max frequency arrays */
	      maxbandfreqhelper[mpi_i*NXBANDS+mpi_j] = plasmamain[mpi_i].fmax[mpi_j];
	      minbandfreqhelper[mpi_i*NXBANDS+mpi_j] = plasmamain[mpi_i].fmin[mpi_j];

	    }
	}
      /* 131213 NSH communiate the min and max band frequencies these use MPI_MIN or MPI_MAX */ 
      MPI_Reduce(minbandfreqhelper, minbandfreqhelper2, NPLASMA*NXBANDS, MPI_DOUBLE, MPI_MIN, 0, MPI_COMM_WORLD);
      MPI_Reduce(maxbandfreqhelper, maxbandfreqhelper2, NPLASMA*NXBANDS, MPI_DOUBLE, MPI_MAX, 0, MPI_COMM_WORLD);
      MPI_Reduce(maxfreqhelper, maxfreqhelper2, NPLASMA, MPI_DOUBLE, MPI_MAX, 0, MPI_COMM_WORLD);
      MPI_Reduce(redhelper, redhelper2, plasma_double_helpers, MPI_DOUBLE, MPI_SUM, 0, MPI_COMM_WORLD);
      if (rank_global == 0)
	{

	  Log_parallel("Zeroth thread successfully received the normalised estimators. About to broadcast.\n");
	}
      
      MPI_Bcast(redhelper2, plasma_double_helpers, MPI_DOUBLE, 0, MPI_COMM_WORLD);
      MPI_Bcast(maxfreqhelper2, NPLASMA, MPI_DOUBLE, 0, MPI_COMM_WORLD);
      /* 131213 NSH Send out the global min and max band limited frequencies to all threads */
      MPI_Bcast(minbandfreqhelper2, NPLASMA*NXBANDS, MPI_DOUBLE, 0, MPI_COMM_WORLD);
      MPI_Bcast(maxbandfreqhelper2, NPLASMA*NXBANDS, MPI_DOUBLE, 0, MPI_COMM_WORLD);


      for (mpi_i = 0; mpi_i < NPLASMA; mpi_i++)
	{
  	  plasmamain[mpi_i].max_freq = maxfreqhelper2[mpi_i];
	  plasmamain[mpi_i].j = redhelper2[mpi_i];
	  plasmamain[mpi_i].ave_freq = redhelper2[mpi_i+NPLASMA];
	  plasmamain[mpi_i].lum = redhelper2[mpi_i+2*NPLASMA];
	  plasmamain[mpi_i].heat_tot = redhelper2[mpi_i+3*NPLASMA];
	  plasmamain[mpi_i].heat_lines = redhelper2[mpi_i+4*NPLASMA];
	  plasmamain[mpi_i].heat_ff = redhelper2[mpi_i+5*NPLASMA];
	  plasmamain[mpi_i].heat_comp = redhelper2[mpi_i+6*NPLASMA];
	  plasmamain[mpi_i].heat_ind_comp = redhelper2[mpi_i+7*NPLASMA];
	  plasmamain[mpi_i].heat_photo = redhelper2[mpi_i+8*NPLASMA];
      plasmamain[mpi_i].ip = redhelper2[mpi_i+9*NPLASMA];
      plasmamain[mpi_i].j_direct = redhelper2[mpi_i+10*NPLASMA];
      plasmamain[mpi_i].j_scatt = redhelper2[mpi_i+11*NPLASMA];
      plasmamain[mpi_i].ip_direct = redhelper2[mpi_i+12*NPLASMA];
      plasmamain[mpi_i].ip_scatt = redhelper2[mpi_i+13*NPLASMA];
	  for (mpi_j = 0; mpi_j < NXBANDS; mpi_j++)
	    {
	      plasmamain[mpi_i].xj[mpi_j]=redhelper2[mpi_i+(14+mpi_j)*NPLASMA];
	      plasmamain[mpi_i].xave_freq[mpi_j]=redhelper2[mpi_i+(14+NXBANDS+mpi_j)*NPLASMA];
	      plasmamain[mpi_i].xsd_freq[mpi_j]=redhelper2[mpi_i+(14+NXBANDS*2+mpi_j)*NPLASMA];

          /* 131213 NSH And unpack the min and max banded frequencies to the plasma array */ 
	      plasmamain[mpi_i].fmax[mpi_j] = maxbandfreqhelper2[mpi_i*NXBANDS+mpi_j];
	      plasmamain[mpi_i].fmin[mpi_j] = minbandfreqhelper2[mpi_i*NXBANDS+mpi_j];
	    }
	}
      Log_parallel("Thread %d happy after broadcast.\n", rank_global);

      MPI_Barrier(MPI_COMM_WORLD);

      for (mpi_i = 0; mpi_i < NPLASMA; mpi_i++)
	{
	  iredhelper[mpi_i] = plasmamain[mpi_i].ntot;
	  iredhelper[mpi_i+NPLASMA] = plasmamain[mpi_i].ntot_star;
	  iredhelper[mpi_i+2*NPLASMA] = plasmamain[mpi_i].ntot_bl;
	  iredhelper[mpi_i+3*NPLASMA] = plasmamain[mpi_i].ntot_disk;
	  iredhelper[mpi_i+4*NPLASMA] = plasmamain[mpi_i].ntot_wind;
	  iredhelper[mpi_i+5*NPLASMA] = plasmamain[mpi_i].ntot_agn;
	  for (mpi_j = 0; mpi_j < NXBANDS; mpi_j++)
	    {
	      iredhelper[mpi_i+(6+mpi_j)*NPLASMA] = plasmamain[mpi_i].nxtot[mpi_j];
	    }
	}
      MPI_Reduce(iredhelper, iredhelper2, plasma_int_helpers, MPI_INT, MPI_SUM, 0, MPI_COMM_WORLD);
      if (rank_global == 0)
	{
	  Log_parallel("Zeroth thread successfully received the integer sum. About to broadcast.\n");
	}
      
      MPI_Bcast(iredhelper2, plasma_int_helpers, MPI_INT, 0, MPI_COMM_WORLD);
      for (mpi_i = 0; mpi_i < NPLASMA; mpi_i++)
	{
	  /* JM 1501 -- prior to Python 78b there was a mistake here as the 
	     send arrays were used rather than the recieve arrays. corrected with a '2'.
	     see #132 */
	  plasmamain[mpi_i].ntot = iredhelper2[mpi_i];
	  plasmamain[mpi_i].ntot_star = iredhelper2[mpi_i+NPLASMA]; 
	  plasmamain[mpi_i].ntot_bl = iredhelper2[mpi_i+2*NPLASMA];
	  plasmamain[mpi_i].ntot_disk = iredhelper2[mpi_i+3*NPLASMA]; 
	  plasmamain[mpi_i].ntot_wind = iredhelper2[mpi_i+4*NPLASMA];
	  plasmamain[mpi_i].ntot_agn = iredhelper2[mpi_i+5*NPLASMA];
	  for (mpi_j = 0; mpi_j < NXBANDS; mpi_j++)
	    {
	      plasmamain[mpi_i].nxtot[mpi_j] = iredhelper2[mpi_i+(6+mpi_j)*NPLASMA];
	    }
	}
  
	free (maxfreqhelper);
    free (maxfreqhelper2);
 	free (maxbandfreqhelper);
 	free (maxbandfreqhelper2);
 	free (minbandfreqhelper);
 	free (minbandfreqhelper2);
    free (redhelper);
    free (redhelper2); 
    free (iredhelper);
    free (iredhelper2);
>>>>>>> 38c048a6

    communicate_matom_estimators_para (); // this will return 0 if nlevels_macro == 0
#endif




    if (modes.ispy)
      ispy_close ();


      /* Calculate and store the amount of heating of the disk due to radiation impinging on the disk */
      qdisk_save (diskfile, ztot);

/* Completed writing file describing disk heating */

      Log
	("!!python: Number of ionizing photons %g lum of ionizing photons %g\n",
	 geo.n_ioniz, geo.lum_ioniz);

/* This step shoudl be MPI_parallelised too */

      wind_update (w);

/* In a diagnostic mode save the wind file for each cycle (from thread 0) */

      if (modes.keep_ioncycle_windsaves)
	{
	  strcpy (dummy, "");
	  sprintf (dummy, "python%02d.wind_save", geo.wcycle);

#ifdef MPI_ON
	  if (rank_global == 0)
	  {
#endif
	  wind_save (dummy);
#ifdef MPI_ON
          }
#endif
	  Log ("Saved wind structure in %s\n", dummy);
	}


      Log ("Completed ionization cycle %d :  The elapsed TIME was %f\n",
	   geo.wcycle, timer ());

      Log_silent ("Finished creating spectra\n");

      /* Do an MPI reduce to get the spectra all gathered to the master thread */

#ifdef MPI_ON

    gather_spectra_para (ioniz_spec_helpers, MSPEC);

#endif



#ifdef MPI_ON
      if (rank_global == 0)
      {
#endif
      spectrum_summary (wspecfile, "w", 0, 5, 0, 1., 0);
      spectrum_summary (lspecfile, "w", 0, 5, 0, 1., 1);	/* output the log spectrum */

#ifdef MPI_ON
      }
      MPI_Barrier(MPI_COMM_WORLD);
#endif
      phot_gen_sum (photfile, "w");	/* Save info about the way photons are created and absorbed
					   by the disk */

      /* Save everything after each cycle and prepare for the next cycle 
         JM1304: moved geo.wcycle++ after xsignal to record cycles correctly. First cycle is cycle 0. */
      /* NSH1306 - moved geo.wcycle++ back, but moved the log and xsignal statements */


      xsignal (root, "%-20s Finished %d of %d ionization cycle \n", "OK",
	       geo.wcycle, geo.wcycles);
      geo.wcycle++;		//Increment ionisation cycles


/* NSH 1408 - Save only the windsave file from thread 0, to prevent many processors from writing to the same
 * file. */

#ifdef MPI_ON
      if (rank_global == 0)
      {
#endif
      wind_save (windsavefile);
      Log_silent ("Saved wind structure in %s after cycle %d\n", windsavefile,
	   geo.wcycle);
#ifdef MPI_ON
      }
      MPI_Barrier(MPI_COMM_WORLD);
#endif




      check_time (root);
      Log_flush ();		/*Flush the logfile */

    }				// End of Cycle loop

/* XXXX - END OF CYCLE TO CALCULATE THE IONIZATION OF THE WIND */


  Log (" Completed wind creation.  The elapsed TIME was %f\n", timer ());


/* XXXX - THE CALCULATION OF A DETAILED SPECTRUM IN A SPECIFIC REGION OF WAVELENGTH SPACE */

  freqmax = C / (swavemin * 1.e-8);
  freqmin = C / (swavemax * 1.e-8);


  /* Perform the initilizations required to handle macro-atoms during the detailed
     calculation of the spectrum.  

     Next lines turns off macro atom estimators and other portions of the code that are
     unnecessary during spectrum cycles.  */

  geo.ioniz_or_extract = 0;

/* 57h -- 07jul -- Next steps to speed up extraction stage */
  if (!keep_photoabs)
    {
      DENSITY_PHOT_MIN = -1.0;	// Do not calculated photoabsorption in detailed spectrum 
    }

  /*Switch on k-packet/macro atom emissivities  SS June 04 */

  if (geo.rt_mode == 2)
    {
      geo.matom_radiation = 1;
    }

  /* Finished initializations required for macro-atom approach */

  /* Calculate and store which bf processess need to be considered in each cell
   * Note that this is not macro-specific but is just to speed the program up.
   */

  kbf_need (freqmin, freqmax);

/* XXXX - BEGIN CYCLES TO CREATE THE DETAILED SPECTRUM */

  /* the next section initializes the spectrum array in two cases, for the
   * standard one where one is calulating the spectrum for the first time
   * and in the somewhat abnormal case where additional ionization cycles
   * were calculated for the wind
   */

  if (geo.pcycle == 0)
    {
      spectrum_init (freqmin, freqmax, nangles, angle, phase, scat_select,
		     top_bot_select, select_extract, rho_select, z_select,
		     az_select, r_select);

      /* 68b - zero the portion of plasma main that records the numbers of scatters by
       * each ion in a cell
       */

      zero_scatters ();

    }



  /* the next condition should really when one has nothing more to do */

  if (geo.pcycle >= geo.pcycles)
    xsignal (root, "%-20s No spectrum   needed: pcycles(%d)==pcycles(%d)\n",
	     "COMMENT", geo.pcycle, geo.pcycles);


  while (geo.pcycle < geo.pcycles)
    {				/* This allows you to build up photons in bunches */

      xsignal (root, "%-20s Starting %d of %d spectral cycle \n", "NOK",
	       geo.pcycle, geo.pcycles);

    if (modes.ispy)
      ispy_init ("python", geo.pcycle + 1000);


      Log ("!!Cycle %d of %d to calculate a detailed spectrum\n", geo.pcycle,
	   geo.pcycles);
      Log_flush ();		/*NSH June 13 Added call to flush logfile */
      if (!geo.wind_radiation)
	iwind = -1;		/* Do not generate photons from wind */
      else if (geo.pcycle == 0)
	iwind = 1;		/* Create wind photons and force a reinitialization of wind parms */
      else
	iwind = 0;		/* Create wind photons but do not force reinitialization */

      /* Create the initial photon bundles which need to be trannsported through the wind 

         For the detailed spectra, NPHOT*pcycles is the number of photon bundles which will equal the luminosity, 
         1 implies that detailed spectra, as opposed to the ionization of the wind is being calculated

         JM 130306 must convert NPHOT and pcycles to double precision variable nphot_to_define

       */

      nphot_to_define = (long) NPHOT * (long) geo.pcycles;
      define_phot (p, freqmin, freqmax, nphot_to_define, 1, iwind, 0);

      for (icheck = 0; icheck < NPHOT; icheck++)
	{
	  if (sane_check (p[icheck].freq))
	    {
	      Error
		("python after define phot:sane_check unnatural frequency for photon %d\n",
		 icheck);
	    }
	}


      /* Tranport photons through the wind */

      trans_phot (w, p, select_extract);

    if (modes.print_windrad_summary)
      wind_rad_summary (w, windradfile, "a");


      spectrum_create (p, freqmin, freqmax, nangles, select_extract);

/* Write out the detailed spectrum each cycle so that one can see the statistics build up! */
      renorm = ((double) (geo.pcycles)) / (geo.pcycle + 1.0);

      /* Do an MPI reduce to get the spectra all gathered to the master thread */
#ifdef MPI_ON
      gather_spectra_para(spec_spec_helpers, nspectra);
#endif





#ifdef MPI_ON
      if (rank_global == 0)
      {
#endif
      spectrum_summary (specfile, "w", 0, nspectra - 1, select_spectype,
			renorm, 0);
#ifdef MPI_ON
      }
#endif
      Log ("Completed spectrum cycle %3d :  The elapsed TIME was %f\n",
	   geo.pcycle, timer ());



      /* JM1304: moved geo.pcycle++ after xsignal to record cycles correctly. First cycle is cycle 0. */

      xsignal (root, "%-20s Finished %3d of %3d spectrum cycles \n", "OK",
	       geo.pcycle, geo.pcycles);

      geo.pcycle++;		// Increment the spectral cycles

#ifdef MPI_ON    
      if (rank_global == 0)
      {
#endif
      wind_save (windsavefile);	// This is only needed to update pcycle
      spec_save (specsavefile);
#ifdef MPI_ON
      }
#endif
      check_time (root);
    }


/* XXXX -- END CYCLE TO CALCULATE DETAILED SPECTRUM */

  phot_gen_sum (photfile, "a");

/* 57h - 07jul -- ksl -- Write out the freebound information */

#ifdef MPI_ON
   if (rank_global == 0)
   {
#endif
  fb_save ("recomb.save");
#ifdef MPI_ON
   }
#endif


/* Finally done */
#ifdef MPI_ON
  sprintf (dummy,"End of program, Thread %d only",my_rank);   // added so we make clear these are just errors for thread ngit status	
  error_summary (dummy);	// Summarize the errors that were recorded by the program
  Log ("Run py_error.py for full error report.\n");
#else
  error_summary ("End of program");	// Summarize the errors that were recorded by the program
#endif


  #ifdef MPI_ON
    MPI_Finalize();
    Log_parallel("Thread %d Finalized. All done\n", my_rank);
  #endif  


  xsignal (root, "%-20s %s\n", "COMPLETE", root);
  Log ("Completed entire program.  The elapsed TIME was %f\n", timer ());
  return EXIT_SUCCESS;
}


/***********************************************************
                                       Space Telescope Science Institute

 Synopsis:
	print out some basic help on how to run the program
Arguments:		

Returns:
 
Description:	
		
Notes:

The easiest way to create the message, at least initially, is simply to to type
out what you want to appear on the screen and then as \n\ to all of the lines, including
the ones with nothing in them

History:
	081217	ksl	67c - Added so that ksl could remember all of the options
	09feb	ksl	68b - Added info on -v switch

**************************************************************/

int
help ()
{
  char *some_help;

  some_help = "\
\n\
This program simulates radiative transfer in a (biconical) CV, YSO, quasar or (spherical) stellar wind \n\
\n\
	Usage:  py [-h] [-r] [-t time_max] xxx  or simply py \n\
\n\
	where xxx is the rootname or full name of a parameter file, e. g. test.pf \n\
\n\
	and the switches have the following meanings \n\
\n\
	-h 	to ge this help message \n\
	-r 	restart a run of the progarm reading the file xxx.windsave \n\
	-e change the maximum number of errors before quit- don't do this unless you understand\
	the consequences! \n\
\n\
	-t time_max	limit the total time to approximately time_max seconds.  Note that the program checks \n\
		for this limit somewhat infrequently, usually at the ends of cycles, because it \n\
		is attempting to save the program outputs so that the program can be restarted with \n\
		-r if that is desired. \n\
\n\
	-v n	controls the amount of print out.  The default is 4.  Larger numbers increase  \n\
		the amount printed; smaller numbers decrease it.   \n\
	if one simply types py or pyZZ where ZZ is the version number one is queried for a name \n\
	of the parameter file. \n\
\n\
\n\
";				// End of string to provide one with help

  printf ("%s\n", some_help);

  exit (0);
}

/***********************************************************
                                       Space Telescope Science Institute

 Synopsis:
	init_geo initializes the geo structure to something that is semi-reasonable
Arguments:		

Returns:
 
Description:	
	Initial values for all of the variables that are not part of the individual
	wind descriptions that are actully read(!) into the program should be 
	created here.  The derived values are not needed.

		
Notes:

	When initializing geo, be sure to initialize to cgs units, since this cgs units
	are the working units for the program.  This is necessary for consistncy when
	one tries to restart the program.

	Note that init_geo is set up for CVs and Stars and not AGN


History:
 	98dec	ksl	Coded and debugged.  Much of code was copied from old main routine for
			python
	04dec	ksl	This is probably still not completely up to date, but have
			added some initializations 
	080518	ksl	60a - modified to set all spectypes to SPECTYPE_BB, as part of 
			effort to get restarting models to work better
	080518	ksl	60a - modified all inputs to be in cgs units.  Added a small
      			amount of code to initialize model_list	
	081112	ksl	67 - moved more of initializaiton of geo into
			this routine as part of genearl cleanup of the main
			routine

**************************************************************/

int
init_geo ()
{
  geo.coord_type = 1;
  geo.ndim = 30;
  geo.mdim = 30;
  geo.disk_z0 = geo.disk_z1 = 0.0;	// 080518 - ksl - moved this up
  geo.adiabatic = 1;		// Default is now set so that adiabatic cooling is included in the wind
  geo.auger_ionization = 1;	//Default is on.


  geo.wind_type = 0;		// Schlossman and Vitello

  geo.star_ion_spectype = geo.star_spectype
    = geo.disk_ion_spectype = geo.disk_spectype
    = geo.bl_ion_spectype = geo.bl_spectype = SPECTYPE_BB;
  geo.agn_ion_spectype = SPECTYPE_POW;	// 130605 - nsh - moved from python.c

  geo.log_linear = 0;		/* Set intervals to be logarithmic */

  geo.rmax = 1e11;
  geo.rmax_sq = geo.rmax * geo.rmax;
  geo.rstar = 7e8;
  geo.rstar_sq = geo.rstar * geo.rstar;
  geo.mstar = 0.8 * MSOL;
  geo.m_sec = 0.4 * MSOL;
  geo.period = 3.2 * 3600;
  geo.tstar = 40000;
  geo.twind = 40000;
  geo.wind_mdot = 1.e-9 * MSOL / YR;

  geo.ioniz_mode = IONMODE_ML93;	/* default is on the spot and find the best t */
  geo.line_mode = 3;		/* default is escape probabilites */

  geo.star_radiation = 1;	/* 1 implies star will radiate */
  geo.disk_radiation = 1;	/* 1 implies disk will radiate */
  geo.bl_radiation = 0;		/*1 implies boundary layer will radiate */
  geo.wind_radiation = 0;	/* 1 implies wind will radiate */

  geo.disk_type = 1;		/*1 implies existence of a disk for purposes of absorption */
  geo.diskrad = 2.4e10;
  geo.disk_mdot = 1.e-8 * MSOL / YR;

  geo.t_bl = 100000.;


  strcpy (geo.atomic_filename, "data/standard77");
  strcpy (geo.fixed_con_file, "none");

  // Note that geo.model_list is initialized through get_spectype 


  return (0);
}

/*
Perform some simple checks on the photon distribution just produced.

History:
	01	ksl	Removed from main routine
	02jul	ksl	Loosened frequency limits to reflect the
			fact that in some cases, e.g. those in
			which the photon distribution has been split
			into small energy segments, Doppler shifts
			move photons out of that region.
	08mar	ksl	Updated slightly, ane eliminated any frequency
			checks photons generated by macro atoms since
			these often get out of range.
	090124	ksl	Modified slightly to reduce output if all
			is OK and if not debugging

*/
int
photon_checks (p, freqmin, freqmax, comment)
     char *comment;
     PhotPtr p;
     double freqmin, freqmax;
{
  int nnn, nn;
//  double lum_ioniz;  //NSH 16/2/2011 These are now declared externally to allow python to see them
//  int n_ioniz;
  int nlabel;

  geo.n_ioniz = 0;
  geo.lum_ioniz = 0.0;
  nnn = 0;
  nlabel = 0;


  /* Next two lines are to allow for fact that photons generated in
   * a frequency range may be Doppler shifted out of that range, especially
   * if they are disk photons generated right up against one of the frequency
   * limits
   * 04aug--ksl-increased limit from 0.02 to 0.03, e.g from 6000 km/s to 9000 km/s
   * 11apr--NSH-decreased freqmin to 0.4, to take account of double redshifted photons.
   * shift.
   */

  Debug ("photon_checks: %s\n", comment);

  freqmax *= (1.8);
  freqmin *= (0.6);
  for (nn = 0; nn < NPHOT; nn++)
    {
      p[nn].np = nn;		/*  NSH 13/4/11 This is a line to populate the new internal photon pointer */
      if (H * p[nn].freq > ion[0].ip)
	{
	  geo.lum_ioniz += p[nn].w;
	  geo.n_ioniz += p[nn].w / (H * p[nn].freq);
	}
      if (sane_check (p[nn].freq) != 0 || sane_check (p[nn].w))
	{
	  if (nlabel == 0)
	    {
	      Error
		("photon_checks: nphot  origin  freq     freqmin    freqmax\n");
	      nlabel++;
	    }
	  Error
	    ("photon_checks:sane_check %6d %5d %10.4e %10.4e %10.4e %5d w %10.4e \n",
	     nn, p[nn].origin, p[nn].freq, freqmin, freqmax, p[nn].w);
	  p[nn].freq = freqmax;
	  nnn++;
	}
      if (p[nn].origin < 10 && (p[nn].freq < freqmin || freqmax < p[nn].freq))
	{
	  if (nlabel == 0)
	    {
	      Error
		("photon_checks: nphot  origin  freq     freqmin    freqmax\n");
	      nlabel++;
	    }
	  Error
	    ("photon_checks: %6d %5d %10.4e %10.4e %10.4e freq out of range\n",
	     nn, p[nn].origin, p[nn].freq, freqmin, freqmax);
	  p[nn].freq = freqmax;
	  nnn++;
	}
      if (nnn > 100)
	{
	  Error
	    ("photon_checks: Exiting because too many bad photons generated\n");
	  exit (0);
	}
    }
  Log ("NSH Geo.n_ioniz=%e\n", geo.n_ioniz);

  if (nnn == 0)
    Debug ("photon_checks: All photons passed checks successfully\n");

  return (0);
}


/***********************************************************
                                       Space Telescope Science Institute

 Synopsis:
	Generalized routine to get the spectrum type and read the model files 
Arguments:		

Returns:
 
Description:	

		
Notes:

	The routine is slightly dangerous in the sense that if assumes that
	rdint always wants 0 for BB, models for 1, and 2 for uniform.  If
	we were to add another internally generated spectrum type one would
	have to carefull consider how to do this.  

	For models we have to handle two cases:
		A new model.  Here we want to start with a default value and
			to keep track of what was entered since it is likely
			we will want that together
		The continuation of an old model.  Here we need to expect the
			same choices as previously
081026 - Actual routine is still a mess.  
		* yesno is a statment of whether the component exists
		* question is really tightly associted with the way the program is 
		written
		* The progam returns the component type two ways, on through the call
		* and the other through the return.  It ssems like one would do.:




History:
	080518	ksl	Coded as part of effort to make models restart more
			easily, but also simplifies some of the code
        121025  nsh	added a mode for power law

**************************************************************/


char get_spectype_oldname[LINELENGTH] = "data/kurucz91.ls";	/*This is to assure that we read model lists in the same order everytime */
int get_spectype_count = 0;
int
get_spectype (yesno, question, spectype)
     int yesno;
     char *question;
     int *spectype;
{
  char model_list[LINELENGTH];
  int stype;
  int get_models ();		// Note: Needed because get_models cannot be included in templates.h
  if (yesno)
    {
      // First convert the spectype to the way the questionis supposed to be answered
      if (*spectype == SPECTYPE_BB || *spectype == SPECTYPE_NONE)
	stype = 0;
      else if (*spectype == SPECTYPE_UNIFORM)
	stype = 2;
      else if (*spectype == SPECTYPE_POW)
	stype = 3;
      else
	stype = 1;
      /* Now get the response */
      rdint (question, &stype);
      /* Now convert the response back to the values which python uses */
      if (stype == 0)
	*spectype = SPECTYPE_BB;	// bb
      else if (stype == 2)
	*spectype = SPECTYPE_UNIFORM;	// uniform
      else if (stype == 3)
	*spectype = SPECTYPE_POW;	// power law
      else if (stype == 4)
	*spectype = SPECTYPE_CL_TAB;
      else
	{
	  if (geo.wind_type == 2)
	    {			// Continuing an old model
	      strcpy (model_list, geo.model_list[get_spectype_count]);
	    }
	  else
	    {			// Starting a new model
	      strcpy (model_list, get_spectype_oldname);
	    }
	  rdstr ("Model_file", model_list);
	  get_models (model_list, 2, spectype);
	  strcpy (geo.model_list[get_spectype_count], model_list);	// Copy it to geo 
	  strcpy (get_spectype_oldname, model_list);	// Also copy it back to the old name
	  get_spectype_count++;
	}
    }
  else
    {
      *spectype = SPECTYPE_NONE;	// No radiation
    }

  return (*spectype);
}


/***********************************************************
                                       Space Telescope Science Institute

 Synopsis:
	The next couple of routines are for recording information about photons/energy impinging
	on the disk, which is stored in a disk structure called qdisk.

	qdisk_init() just initializes the structure (once the disk structue has been initialized.

	qdisk_save records the results in a file

Arguments:		

Returns:
 
Description:	

		
Notes:



History:
	04mar	ksl	add section to dump heating of disk.  
 			Factor of 2 in area calculation reflects
 			fact that disk has two sides
	04dec	ksl	created variable ztot so fractional heating
			is correct if multiple subcyles
	080519	ksl	60a - Added code to calculate the irradiation of the disk
			in terms of t and w.  This should help to monitor the effect
			of irradiation on the disk

**************************************************************/


int
qdisk_init ()
{
  int n;
  for (n = 0; n < NRINGS; n++)
    {
      qdisk.r[n] = disk.r[n];
      qdisk.t[n] = disk.t[n];
      qdisk.g[n] = disk.g[n];
      qdisk.v[n] = disk.v[n];
      qdisk.heat[n] = 0.0;
      qdisk.nphot[n] = 0;
      qdisk.nhit[n] = 0;
      qdisk.w[n] = 0;
      qdisk.ave_freq[n] = 0;
      qdisk.t_hit[0] = 0;
    }
  return (0);
}

int
qdisk_save (diskfile, ztot)
     char *diskfile;
     double ztot;
{
  FILE *qptr;
  int n;
  double area, theat;
  qptr = fopen (diskfile, "w");
  fprintf (qptr,
	   "# r       zdisk     t_disk     heat      nhit nhit/nemit  t_heat    t_irrad  W_irrad\n");
  for (n = 0; n < NRINGS; n++)
    {
      area =
	(2. * PI *
	 (qdisk.r[n + 1] * qdisk.r[n + 1] - qdisk.r[n] * qdisk.r[n]));
      theat = qdisk.heat[n] / area;
      theat = pow (theat / STEFAN_BOLTZMANN, 0.25);	// theat is temperature if no internal energy production
      if (qdisk.nhit[n] > 0)
	{

	  qdisk.ave_freq[n] /= qdisk.heat[n];
	  qdisk.t_hit[n] = H * qdisk.ave_freq[n] / (BOLTZMANN * 3.832);	// Basic conversion from freq to T
	  qdisk.w[n] =
	    qdisk.heat[n] / (4. * PI * STEFAN_BOLTZMANN * area *
			     qdisk.t_hit[n] * qdisk.t_hit[n] *
			     qdisk.t_hit[n] * qdisk.t_hit[n]);
	}

      fprintf (qptr,
	       "%8.3e %8.3e %8.3e %8.3e %5d %8.3e %8.3e %8.3e %8.3e\n",
	       qdisk.r[n], zdisk (qdisk.r[n]), qdisk.t[n],
	       qdisk.heat[n], qdisk.nhit[n],
	       qdisk.heat[n] * NRINGS / ztot, theat, qdisk.t_hit[n],
	       qdisk.w[n]);
    }

  fclose (qptr);
  return (0);
}



/***********************************************************
	Space Telescope Science Institute

Synopsis:
	Stuart's routine to read a non-standard disk profile
	for YSO effort

Arguments:		

Returns:
 
Description:	

		
Notes:
	Originally part of main routine; moved to separate routine
	by ksl sometime in the fall of 08



History:

**************************************************************/

int
read_non_standard_disk_profile (tprofile)
     char *tprofile;
{

  FILE *fopen (), *fptr;
  int n;
  float dumflt1, dumflt2;
  int dumint;

  if ((fptr = fopen (tprofile, "r")) == NULL)
    {
      Error ("Could not open filename %s\n", tprofile);
      exit (0);
    }

  fscanf (fptr, "%d\n", &dumint);
  blmod.n_blpts = dumint;
  for (n = 0; n < blmod.n_blpts; n++)
    {
      fscanf (fptr, "%g %g", &dumflt1, &dumflt2);
      blmod.r[n] = dumflt1 * 1.e11;
      blmod.t[n] = dumflt2 * 1.e3;
    }

  fclose (fptr);

  return (0);
}


/***********************************************************
				University of Southampton

Synopsis:
	init_advanced_modes simply initialises the set of 
	advanced modes stored in the modes structure to a 
	default value. For now, this is 0 (off).

Arguments:	
    none	

Returns:
    just initialises modes which is declared in python.h
 
Description:	
	
Notes:
    see #111 and #120

History:
    1410 -- JM -- Coded
**************************************************************/


int init_advanced_modes()
{ 
  modes.iadvanced = 0;                // this is controlled by the -d flag, global mode control.
  modes.save_cell_stats = 0;          // want to save photons statistics by cell
  modes.ispy = 0;                 	  // want to use the ispy function
  modes.keep_ioncycle_windsaves = 0;  // want to save wind file each ionization cycle
  modes.track_resonant_scatters = 0;  // want to track resonant scatters
  modes.save_extract_photons = 0;     // we want to save details on extracted photons
  modes.print_windrad_summary = 0;    // we want to print the wind rad summary each cycle
  modes.adjust_grid = 0;              // the user wants to adjust the grid scale
  modes.diag_on_off = 0;              // extra diagnostics
  modes.use_debug = 0;
  modes.print_dvds_info = 0;          // print out information on velocity gradients
  write_atomicdata = 0;               // print out summary of atomic data 
  //note this is defined in atomic.h, rather than the modes structure 

  return (0);
}<|MERGE_RESOLUTION|>--- conflicted
+++ resolved
@@ -1916,137 +1916,7 @@
 
 #ifdef MPI_ON
 
-<<<<<<< HEAD
     communicate_estimators_para ();
-=======
-      
-      for (mpi_i = 0; mpi_i < NPLASMA; mpi_i++)
-	{
- 	  maxfreqhelper[mpi_i] = plasmamain[mpi_i].max_freq;
-	  redhelper[mpi_i] = plasmamain[mpi_i].j/ np_mpi_global;
-	  redhelper[mpi_i+NPLASMA] = plasmamain[mpi_i].ave_freq/ np_mpi_global;
-	  redhelper[mpi_i+2*NPLASMA] = plasmamain[mpi_i].lum/ np_mpi_global;
-	  redhelper[mpi_i+3*NPLASMA] = plasmamain[mpi_i].heat_tot/ np_mpi_global;
-	  redhelper[mpi_i+4*NPLASMA] = plasmamain[mpi_i].heat_lines/ np_mpi_global;
-	  redhelper[mpi_i+5*NPLASMA] = plasmamain[mpi_i].heat_ff/ np_mpi_global;
-	  redhelper[mpi_i+6*NPLASMA] = plasmamain[mpi_i].heat_comp/ np_mpi_global;
-	  redhelper[mpi_i+7*NPLASMA] = plasmamain[mpi_i].heat_ind_comp/ np_mpi_global;
-	  redhelper[mpi_i+8*NPLASMA] = plasmamain[mpi_i].heat_photo/ np_mpi_global;
-      redhelper[mpi_i+9*NPLASMA] = plasmamain[mpi_i].ip / np_mpi_global;
-      redhelper[mpi_i+10*NPLASMA] = plasmamain[mpi_i].j_direct / np_mpi_global;
-      redhelper[mpi_i+11*NPLASMA] = plasmamain[mpi_i].j_scatt / np_mpi_global;
-      redhelper[mpi_i+12*NPLASMA] = plasmamain[mpi_i].ip_direct / np_mpi_global;
-      redhelper[mpi_i+13*NPLASMA] = plasmamain[mpi_i].ip_scatt / np_mpi_global;
-	  for (mpi_j = 0; mpi_j < NXBANDS; mpi_j++)
-	    {
-	      redhelper[mpi_i+(14+mpi_j)*NPLASMA] = plasmamain[mpi_i].xj[mpi_j]/ np_mpi_global;
-	      redhelper[mpi_i+(14+NXBANDS+mpi_j)*NPLASMA] = plasmamain[mpi_i].xave_freq[mpi_j]/ np_mpi_global;
-	      redhelper[mpi_i+(14+2*NXBANDS+mpi_j)*NPLASMA] = plasmamain[mpi_i].xsd_freq[mpi_j]/ np_mpi_global;
-          
-          /* 131213 NSH populate the band limited min and max frequency arrays */
-	      maxbandfreqhelper[mpi_i*NXBANDS+mpi_j] = plasmamain[mpi_i].fmax[mpi_j];
-	      minbandfreqhelper[mpi_i*NXBANDS+mpi_j] = plasmamain[mpi_i].fmin[mpi_j];
-
-	    }
-	}
-      /* 131213 NSH communiate the min and max band frequencies these use MPI_MIN or MPI_MAX */ 
-      MPI_Reduce(minbandfreqhelper, minbandfreqhelper2, NPLASMA*NXBANDS, MPI_DOUBLE, MPI_MIN, 0, MPI_COMM_WORLD);
-      MPI_Reduce(maxbandfreqhelper, maxbandfreqhelper2, NPLASMA*NXBANDS, MPI_DOUBLE, MPI_MAX, 0, MPI_COMM_WORLD);
-      MPI_Reduce(maxfreqhelper, maxfreqhelper2, NPLASMA, MPI_DOUBLE, MPI_MAX, 0, MPI_COMM_WORLD);
-      MPI_Reduce(redhelper, redhelper2, plasma_double_helpers, MPI_DOUBLE, MPI_SUM, 0, MPI_COMM_WORLD);
-      if (rank_global == 0)
-	{
-
-	  Log_parallel("Zeroth thread successfully received the normalised estimators. About to broadcast.\n");
-	}
-      
-      MPI_Bcast(redhelper2, plasma_double_helpers, MPI_DOUBLE, 0, MPI_COMM_WORLD);
-      MPI_Bcast(maxfreqhelper2, NPLASMA, MPI_DOUBLE, 0, MPI_COMM_WORLD);
-      /* 131213 NSH Send out the global min and max band limited frequencies to all threads */
-      MPI_Bcast(minbandfreqhelper2, NPLASMA*NXBANDS, MPI_DOUBLE, 0, MPI_COMM_WORLD);
-      MPI_Bcast(maxbandfreqhelper2, NPLASMA*NXBANDS, MPI_DOUBLE, 0, MPI_COMM_WORLD);
-
-
-      for (mpi_i = 0; mpi_i < NPLASMA; mpi_i++)
-	{
-  	  plasmamain[mpi_i].max_freq = maxfreqhelper2[mpi_i];
-	  plasmamain[mpi_i].j = redhelper2[mpi_i];
-	  plasmamain[mpi_i].ave_freq = redhelper2[mpi_i+NPLASMA];
-	  plasmamain[mpi_i].lum = redhelper2[mpi_i+2*NPLASMA];
-	  plasmamain[mpi_i].heat_tot = redhelper2[mpi_i+3*NPLASMA];
-	  plasmamain[mpi_i].heat_lines = redhelper2[mpi_i+4*NPLASMA];
-	  plasmamain[mpi_i].heat_ff = redhelper2[mpi_i+5*NPLASMA];
-	  plasmamain[mpi_i].heat_comp = redhelper2[mpi_i+6*NPLASMA];
-	  plasmamain[mpi_i].heat_ind_comp = redhelper2[mpi_i+7*NPLASMA];
-	  plasmamain[mpi_i].heat_photo = redhelper2[mpi_i+8*NPLASMA];
-      plasmamain[mpi_i].ip = redhelper2[mpi_i+9*NPLASMA];
-      plasmamain[mpi_i].j_direct = redhelper2[mpi_i+10*NPLASMA];
-      plasmamain[mpi_i].j_scatt = redhelper2[mpi_i+11*NPLASMA];
-      plasmamain[mpi_i].ip_direct = redhelper2[mpi_i+12*NPLASMA];
-      plasmamain[mpi_i].ip_scatt = redhelper2[mpi_i+13*NPLASMA];
-	  for (mpi_j = 0; mpi_j < NXBANDS; mpi_j++)
-	    {
-	      plasmamain[mpi_i].xj[mpi_j]=redhelper2[mpi_i+(14+mpi_j)*NPLASMA];
-	      plasmamain[mpi_i].xave_freq[mpi_j]=redhelper2[mpi_i+(14+NXBANDS+mpi_j)*NPLASMA];
-	      plasmamain[mpi_i].xsd_freq[mpi_j]=redhelper2[mpi_i+(14+NXBANDS*2+mpi_j)*NPLASMA];
-
-          /* 131213 NSH And unpack the min and max banded frequencies to the plasma array */ 
-	      plasmamain[mpi_i].fmax[mpi_j] = maxbandfreqhelper2[mpi_i*NXBANDS+mpi_j];
-	      plasmamain[mpi_i].fmin[mpi_j] = minbandfreqhelper2[mpi_i*NXBANDS+mpi_j];
-	    }
-	}
-      Log_parallel("Thread %d happy after broadcast.\n", rank_global);
-
-      MPI_Barrier(MPI_COMM_WORLD);
-
-      for (mpi_i = 0; mpi_i < NPLASMA; mpi_i++)
-	{
-	  iredhelper[mpi_i] = plasmamain[mpi_i].ntot;
-	  iredhelper[mpi_i+NPLASMA] = plasmamain[mpi_i].ntot_star;
-	  iredhelper[mpi_i+2*NPLASMA] = plasmamain[mpi_i].ntot_bl;
-	  iredhelper[mpi_i+3*NPLASMA] = plasmamain[mpi_i].ntot_disk;
-	  iredhelper[mpi_i+4*NPLASMA] = plasmamain[mpi_i].ntot_wind;
-	  iredhelper[mpi_i+5*NPLASMA] = plasmamain[mpi_i].ntot_agn;
-	  for (mpi_j = 0; mpi_j < NXBANDS; mpi_j++)
-	    {
-	      iredhelper[mpi_i+(6+mpi_j)*NPLASMA] = plasmamain[mpi_i].nxtot[mpi_j];
-	    }
-	}
-      MPI_Reduce(iredhelper, iredhelper2, plasma_int_helpers, MPI_INT, MPI_SUM, 0, MPI_COMM_WORLD);
-      if (rank_global == 0)
-	{
-	  Log_parallel("Zeroth thread successfully received the integer sum. About to broadcast.\n");
-	}
-      
-      MPI_Bcast(iredhelper2, plasma_int_helpers, MPI_INT, 0, MPI_COMM_WORLD);
-      for (mpi_i = 0; mpi_i < NPLASMA; mpi_i++)
-	{
-	  /* JM 1501 -- prior to Python 78b there was a mistake here as the 
-	     send arrays were used rather than the recieve arrays. corrected with a '2'.
-	     see #132 */
-	  plasmamain[mpi_i].ntot = iredhelper2[mpi_i];
-	  plasmamain[mpi_i].ntot_star = iredhelper2[mpi_i+NPLASMA]; 
-	  plasmamain[mpi_i].ntot_bl = iredhelper2[mpi_i+2*NPLASMA];
-	  plasmamain[mpi_i].ntot_disk = iredhelper2[mpi_i+3*NPLASMA]; 
-	  plasmamain[mpi_i].ntot_wind = iredhelper2[mpi_i+4*NPLASMA];
-	  plasmamain[mpi_i].ntot_agn = iredhelper2[mpi_i+5*NPLASMA];
-	  for (mpi_j = 0; mpi_j < NXBANDS; mpi_j++)
-	    {
-	      plasmamain[mpi_i].nxtot[mpi_j] = iredhelper2[mpi_i+(6+mpi_j)*NPLASMA];
-	    }
-	}
-  
-	free (maxfreqhelper);
-    free (maxfreqhelper2);
- 	free (maxbandfreqhelper);
- 	free (maxbandfreqhelper2);
- 	free (minbandfreqhelper);
- 	free (minbandfreqhelper2);
-    free (redhelper);
-    free (redhelper2); 
-    free (iredhelper);
-    free (iredhelper2);
->>>>>>> 38c048a6
 
     communicate_matom_estimators_para (); // this will return 0 if nlevels_macro == 0
 #endif
