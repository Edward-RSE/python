--- conflicted
+++ resolved
@@ -528,12 +528,7 @@
         Error ("normalise_macro_estimators: bb stimulated correction factor is out of bounds, 0 <= stimfac < 1 but got %g\n", stimfac);
         Error ("normalise_macro_estimators: upper_density %g lower_density %g xplasma->levden[config[nlev_upper].nden] %g\n",
                upper_density, lower_density, xplasma->levden[xconfig[nlev_upper].nden]);
-<<<<<<< HEAD
-        Exit (EXIT_FAILURE);
-=======
-        // Exit (EXIT_FAILURE);
         stimfac = 0.0;
->>>>>>> e7297722
       }
       else
       {
