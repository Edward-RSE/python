/* bb.c */
<<<<<<< HEAD
double planck (double t, double freqmin, double freqmax);
double get_rand_pow (double x1, double x2, double alpha);
double get_rand_exp (double alpha_min, double alpha_max);
double integ_planck_d (double alphamin, double alphamax);
int init_integ_planck_d (void);
double planck_d (double alpha, void *params);
double planck_d_2 (double alpha);
double emittance_bb (double freqmin, double freqmax, double t);
double check_fmax (double fmax, double temp);
=======
double planck(double t, double freqmin, double freqmax);
double get_rand_pow(double x1, double x2, double alpha);
double get_rand_exp(double alpha_min, double alpha_max);
double integ_planck_d(double alphamin, double alphamax);
int init_integ_planck_d(void);
double planck_d(double alpha);
double emittance_bb(double freqmin, double freqmax, double t);
double check_fmax(double fmax, double temp);
>>>>>>> 091e7cc0
/* get_atomicdata.c */
int get_atomic_data(char masterfile[]);
int index_lines(void);
int index_phot_top(void);
int index_inner_cross(void);
void indexx(int n, float arrin[], int indx[]);
int limit_lines(double freqmin, double freqmax);
int check_xsections(void);
double q21(struct lines *line_ptr, double t);
double q12(struct lines *line_ptr, double t);
double a21(struct lines *line_ptr);
double upsilon(int n_coll, double u0);
int fraction(double value, double array[], int npts, int *ival, double *f, int mode);
int linterp(double x, double xarray[], double yarray[], int xdim, double *y, int mode);
/* python.c */
int main(int argc, char *argv[]);
/* photon2d.c */
int translate(WindPtr w, PhotPtr pp, double tau_scat, double *tau, int *nres);
int translate_in_space(PhotPtr pp);
double ds_to_wind(PhotPtr pp, int *ndom_current);
int translate_in_wind(WindPtr w, PhotPtr p, double tau_scat, double *tau, int *nres);
double ds_in_cell(int ndom, PhotPtr p);
int walls(PhotPtr p, PhotPtr pold, double *normal);
/* photon_gen.c */
int define_phot(PhotPtr p, double f1, double f2, long nphot_tot, int ioniz_or_final, int iwind, int freq_sampling);
double populate_bands(int ioniz_or_final, int iwind, struct xbands *band);
int xdefine_phot(double f1, double f2, int ioniz_or_final, int iwind, int print_mode);
int xmake_phot(PhotPtr p, double f1, double f2, int ioniz_or_final, int iwind, double weight, int iphot_start, int nphotons);
int star_init(double freqmin, double freqmax, int ioniz_or_final, double *f);
int photo_gen_star(PhotPtr p, double r, double t, double weight, double f1, double f2, int spectype, int istart, int nphot);
double disk_init(double rmin, double rmax, double m, double mdot, double freqmin, double freqmax, int ioniz_or_final, double *ftot);
int photo_gen_disk(PhotPtr p, double weight, double f1, double f2, int spectype, int istart, int nphot);
int phot_gen_sum(char filename[], char mode[]);
double bl_init(double lum_bl, double t_bl, double freqmin, double freqmax, int ioniz_or_final, double *f);
int photon_checks(PhotPtr p, double freqmin, double freqmax, char *comment);
/* parse.c */
int parse_command_line(int argc, char *argv[]);
void help(void);
/* saha.c */
int nebular_concentrations(PlasmaPtr xplasma, int mode);
int concentrations(PlasmaPtr xplasma, int mode);
int saha(PlasmaPtr xplasma, double ne, double t);
int lucy(PlasmaPtr xplasma);
int lucy_mazzali1(double nh, double t_r, double t_e, double www, int nelem, double ne, double density[], double xne, double newden[]);
int fix_concentrations(PlasmaPtr xplasma, int mode);
double get_ne(double density[]);
/* spectra.c */
int spectrum_init(double f1, double f2, int nangle, double angle[], double phase[], int scat_select[], int top_bot_select[], int select_extract, double rho_select[], double z_select[], double az_select[], double r_select[]);
int spectrum_create(PhotPtr p, double f1, double f2, int nangle, int select_extract);
int spectrum_summary(char filename[], int nspecmin, int nspecmax, int select_spectype, double renorm, int loglin, int iwind);
int spectrum_restart_renormalise(int nangle);
/* wind2d.c */
int define_wind(void);
int where_in_grid(int ndom, double x[]);
int vwind_xyz(int ndom, PhotPtr p, double v[]);
int wind_div_v(void);
double rho(WindPtr w, double x[]);
int mdot_wind(WindPtr w, double z, double rmax);
int get_random_location(int n, double x[]);
int zero_scatters(void);
int check_corners_inwind(int n);
int check_grid(void);
/* wind.c */
int where_in_wind(double x[], int *ndomain);
double model_velocity(int ndom, double x[], double v[]);
int model_vgrad(int ndom, double x[], double v_grad[][3]);
double model_rho(int ndom, double x[]);
int wind_check(WindPtr www, int n);
/* vvector.c */
double dot(double a[], double b[]);
double length(double a[]);
int renorm(double a[], double scalar);
int cross(double a[], double b[], double c[]);
int vmove(double u[], double lmn[], double s, double result[]);
int vsub(double u[], double v[], double result[]);
int vadd(double u[], double v[], double result[]);
int stuff_v(double vin[], double vout[]);
double dot_tensor_vec(double tensor[3][3], double vin[3], double vout[3]);
int project_from_xyz_cyl(double a[], double b[], double result[]);
int project_from_cyl_xyz(double a[], double b[], double result[]);
int create_basis(double u[], double v[], struct basis *basis_new);
int project_from(struct basis *basis_from, double v_in[], double v_out[]);
int project_to(struct basis *basis_from, double v_in[], double v_out[]);
int reorient(struct basis *basis_from, struct basis *basis_to, double v_from[], double v_to[]);
/* recipes.c */
<<<<<<< HEAD
double *vector (int i, int j);
void free_vector (double *a, int i, int j);
double num_int (double (*func) (double, void *), double a, double b, double eps);
double zero_find (double (*func) (double, void *), double x_lo, double x_hi, double tol);
double func_minimiser (double a, double m, double b, double (*func) (double, void *), double tol, double *xmin);
=======
double qromb(double (*func)(double), double a, double b, double eps);
double trapzd(double (*func)(double), double a, double b, int n);
void polint(double xa[], double ya[], int n, double x, double *y, double *dy);
double zbrent(double (*func)(double), double x1, double x2, double tol);
double *vector(int i, int j);
void free_vector(double *a, int i, int j);
double rtsafe(void (*funcd)(double, double *, double *), double x1, double x2, double xacc);
double golden(double ax, double bx, double cx, double (*f)(double), double tol, double *xmin);
>>>>>>> 091e7cc0
/* trans_phot.c */
int trans_phot(WindPtr w, PhotPtr p, int iextract);
int trans_phot_single(WindPtr w, PhotPtr p, int iextract);
/* phot_util.c */
int stuff_phot(PhotPtr pin, PhotPtr pout);
int move_phot(PhotPtr pp, double ds);
int comp_phot(PhotPtr p1, PhotPtr p2);
int phot_hist(PhotPtr p, int iswitch);
int phot_history_summarize(void);
double ds_to_cone(ConePtr cc, struct photon *p);
double ds_to_sphere(double r, struct photon *p);
double ds_to_sphere2(double x[], double r, struct photon *p);
int quadratic(double a, double b, double c, double r[]);
double ds_to_plane(struct plane *pl, struct photon *p);
double ds_to_closest_approach(double x[], struct photon *p, double *impact_parameter);
double ds_to_cylinder(double rho, struct photon *p);
/* resonate.c */
double calculate_ds(WindPtr w, PhotPtr p, double tau_scat, double *tau, int *nres, double smax, int *istat);
int select_continuum_scattering_process(double kap_cont, double kap_es, double kap_ff, PlasmaPtr xplasma);
double kappa_bf(PlasmaPtr xplasma, double freq, int macro_all);
int kbf_need(double fmin, double fmax);
double sobolev(WindPtr one, double x[], double den_ion, struct lines *lptr, double dvds);
int doppler(PhotPtr pin, PhotPtr pout, double v[], int nres);
int scatter(PhotPtr p, int *nres, int *nnscat);
/* radiation.c */
int radiation(PhotPtr p, double ds);
double kappa_ff(PlasmaPtr xplasma, double freq);
double sigma_phot(struct topbase_phot *x_ptr, double freq);
double sigma_phot_verner(struct innershell *x_ptr, double freq);
double den_config(PlasmaPtr xplasma, int nconf);
double pop_kappa_ff_array(void);
int update_banded_estimators(PlasmaPtr xplasma, PhotPtr p, double ds, double w_ave);
double mean_intensity(PlasmaPtr xplasma, double freq, int mode);
/* setup_files.c */
int init_log_and_windsave(int restart_stat);
int setup_created_files(void);
/* wind_updates2d.c */
int wind_update(WindPtr (w));
int wind_rad_init(void);
int report_bf_simple_ionpool(void);
/* windsave.c */
int wind_save(char filename[]);
int wind_read(char filename[]);
int wind_complete(WindPtr w);
int spec_save(char filename[]);
int spec_read(char filename[]);
/* extract.c */
int extract(WindPtr w, PhotPtr p, int itype);
int extract_one(WindPtr w, PhotPtr pp, int itype, int nspec);
/* cdf.c */
int cdf_gen_from_func(CdfPtr cdf, double (*func)(double), double xmin, double xmax, int njumps, double jump[]);
double gen_array_from_func(double (*func)(double), double xmin, double xmax, int pdfsteps);
int cdf_gen_from_array(CdfPtr cdf, double x[], double y[], int n_xy, double xmin, double xmax);
double cdf_get_rand(CdfPtr cdf);
int cdf_limit(CdfPtr cdf, double xmin, double xmax);
double cdf_get_rand_limit(CdfPtr cdf);
int cdf_to_file(CdfPtr cdf, char filename[]);
int cdf_check(CdfPtr cdf);
int calc_cdf_gradient(CdfPtr cdf);
int cdf_array_fixup(double *x, double *y, int n_xy);
/* roche.c */
<<<<<<< HEAD
int binary_basics (void);
int hit_secondary (PhotPtr p);
double pillbox (PhotPtr p, double *smin, double *smax);
double phi (double s, void *params);
double dphi_ds (double s, void *params);
double roche_width (double x, void *params);
double roche2_width_max (void);
=======
int binary_basics(void);
double ds_to_roche_2(PhotPtr p);
int hit_secondary(PhotPtr p);
double pillbox(PhotPtr p, double *smin, double *smax);
double phi(double s);
double dphi_ds(double s);
double d2phi_ds2(double s);
double roche_width(double x);
double roche2_width_max(void);
void roche(double s, double *value, double *derivative);
void roche_deriv(double s, double *value, double *derivative);
>>>>>>> 091e7cc0
/* random.c */
int randvec(double a[], double r);
int randvcos(double lmn[], double north[]);
double vcos(double x);
int init_rand(int seed);
double random_number(double min, double max);
/* stellar_wind.c */
int get_stellar_wind_params(int ndom);
double stellar_velocity(int ndom, double x[], double v[]);
double stellar_rho(int ndom, double x[]);
/* homologous.c */
int get_homologous_params(int ndom);
double homologous_velocity(int ndom, double x[], double v[]);
double homologous_rho(int ndom, double x[]);
/* hydro_import.c */
int get_hydro_wind_params(int ndom);
int get_hydro(int ndom);
double hydro_velocity(int ndom, double x[], double v[]);
double hydro_rho(double x[]);
double hydro_temp(double x[]);
int rtheta_make_hydro_grid(WindPtr w, int ndom);
int rtheta_hydro_volumes(int ndom, WindPtr w);
int hydro_frac(double coord, double coord_array[], int imax, int *cell1, int *cell2, double *frac);
double hydro_interp_value(double array[], int im, int ii, int jm, int jj, double f1, double f2);
int hydro_restart(int ndom);
/* corona.c */
int get_corona_params(int ndom);
double corona_velocity(int ndom, double x[], double v[]);
double corona_rho(int ndom, double x[]);
/* knigge.c */
<<<<<<< HEAD
int get_knigge_wind_params (int ndom);
double kn_velocity (int ndom, double x[], double v[]);
double kn_rho (int ndom, double x[]);
double kn_vzero (double r);
double kn_wind_mdot_integral (double r, void *params);
double kn_rho_zero (int ndom, double r);
/* disk.c */
double tdisk (double m, double mdot, double r);
double teff (double t, double x);
double gdisk (double mass, double mdot, double rmin);
double geff (double g0, double x);
double vdisk (double x[], double v[]);
double zdisk (double r);
double ds_to_disk (struct photon *p, int allow_negative);
double disk_height (double s, void *params);
int qdisk_init (void);
int qdisk_save (char *diskfile, double ztot);
int read_non_standard_disk_profile (char *tprofile);
=======
int get_knigge_wind_params(int ndom);
double kn_velocity(int ndom, double x[], double v[]);
double kn_rho(int ndom, double x[]);
double kn_vzero(double r);
double kn_wind_mdot_integral(double r);
double kn_rho_zero(int ndom, double r);
/* disk.c */
double tdisk(double m, double mdot, double r);
double teff(double t, double x);
double gdisk(double mass, double mdot, double rmin);
double geff(double g0, double x);
double vdisk(double x[], double v[]);
double zdisk(double r);
double ds_to_disk(struct photon *p, int allow_negative);
void disk_deriv(double s, double *value, double *derivative);
int qdisk_init(void);
int qdisk_save(char *diskfile, double ztot);
int read_non_standard_disk_profile(char *tprofile);
>>>>>>> 091e7cc0
/* lines.c */
double total_line_emission(WindPtr one, double f1, double f2);
double lum_lines(WindPtr one, int nmin, int nmax);
double two_level_atom(struct lines *line_ptr, PlasmaPtr xplasma, double *d1, double *d2);
double line_nsigma(struct lines *line_ptr, PlasmaPtr xplasma);
double scattering_fraction(struct lines *line_ptr, PlasmaPtr xplasma);
double p_escape(struct lines *line_ptr, PlasmaPtr xplasma);
double p_escape_from_tau(double tau);
int line_heat(PlasmaPtr xplasma, PhotPtr pp, int nres);
/* continuum.c */
<<<<<<< HEAD
double one_continuum (int spectype, double t, double g, double freqmin, double freqmax);
double emittance_continuum (int spectype, double freqmin, double freqmax, double t, double g);
double model_int (double lambda, void *params);
=======
double one_continuum(int spectype, double t, double g, double freqmin, double freqmax);
double emittance_continuum(int spectype, double freqmin, double freqmax, double t, double g);
double model_int(double lambda);
>>>>>>> 091e7cc0
/* emission.c */
double wind_luminosity(double f1, double f2);
double total_emission(WindPtr one, double f1, double f2);
int photo_gen_wind(PhotPtr p, double weight, double freqmin, double freqmax, int photstart, int nphot);
double one_line(WindPtr one, int *nres);
double total_free(WindPtr one, double t_e, double f1, double f2);
double ff(WindPtr one, double t_e, double freq);
double one_ff(WindPtr one, double f1, double f2);
double gaunt_ff(double gsquared);
/* cooling.c */
double cooling(PlasmaPtr xxxplasma, double t);
double xtotal_emission(WindPtr one, double f1, double f2);
double adiabatic_cooling(WindPtr one, double t);
double shock_heating(WindPtr one);
double wind_cooling(void);
/* recomb.c */
<<<<<<< HEAD
double fb_topbase_partial (double freq);
double fb_topbase_partial2 (double freq, void *params);
double integ_fb (double t, double f1, double f2, int nion, int fb_choice, int mode);
double total_fb (WindPtr one, double t, double f1, double f2, int fb_choice, int mode);
double one_fb (WindPtr one, double f1, double f2);
int num_recomb (PlasmaPtr xplasma, double t_e, int mode);
double fb (PlasmaPtr xplasma, double t, double freq, int ion_choice, int fb_choice);
int init_freebound (double t1, double t2, double f1, double f2);
double get_nrecomb (double t, int nion, int mode);
double get_fb (double t, int nion, int narray, int fb_choice, int mode);
double xinteg_fb (double t, double f1, double f2, int nion, int fb_choice);
double xinteg_inner_fb (double t, double f1, double f2, int nion, int fb_choice);
double total_rrate (int nion, double T);
double gs_rrate (int nion, double T);
int sort_and_compress (double *array_in, double *array_out, int npts);
int compare_doubles (const void *a, const void *b);
double matom_select_bf_freq (WindPtr one, int nconf);
=======
double fb_topbase_partial(double freq);
double integ_fb(double t, double f1, double f2, int nion, int fb_choice, int mode);
double total_fb(WindPtr one, double t, double f1, double f2, int fb_choice, int mode);
double one_fb(WindPtr one, double f1, double f2);
int num_recomb(PlasmaPtr xplasma, double t_e, int mode);
double fb(PlasmaPtr xplasma, double t, double freq, int ion_choice, int fb_choice);
int init_freebound(double t1, double t2, double f1, double f2);
double get_nrecomb(double t, int nion, int mode);
double get_fb(double t, int nion, int narray, int fb_choice, int mode);
double xinteg_fb(double t, double f1, double f2, int nion, int fb_choice);
double xinteg_inner_fb(double t, double f1, double f2, int nion, int fb_choice);
double total_rrate(int nion, double T);
double gs_rrate(int nion, double T);
int sort_and_compress(double *array_in, double *array_out, int npts);
int compare_doubles(const void *a, const void *b);
double matom_select_bf_freq(WindPtr one, int nconf);
>>>>>>> 091e7cc0
/* diag.c */
int get_standard_care_factors(void);
int get_extra_diagnostics(void);
int init_extra_diagnostics(void);
int save_photon_stats(WindPtr one, PhotPtr p, double ds, double w_ave);
int save_extract_photons(int n, PhotPtr p, PhotPtr pp, double *v);
int save_photons(PhotPtr p, char comment[]);
int track_scatters(PhotPtr p, int nplasma, char *comment);
/* sv.c */
<<<<<<< HEAD
int get_sv_wind_params (int ndom);
double sv_velocity (double x[], double v[], int ndom);
double sv_rho (int ndom, double x[]);
double sv_find_wind_rzero (int ndom, double p[]);
int sv_zero_init (double p[]);
double sv_zero_r (double r, void *params);
double sv_theta_wind (int ndom, double r);
double sv_wind_mdot_integral (double r, void *params);
/* ionization.c */
int ion_abundances (PlasmaPtr xplasma, int mode);
int convergence (PlasmaPtr xplasma);
int check_convergence (void);
int one_shot (PlasmaPtr xplasma, int mode);
double calc_te (PlasmaPtr xplasma, double tmin, double tmax);
double zero_emit2 (double t, void *params);
double zero_emit (double t);
=======
int get_sv_wind_params(int ndom);
double sv_velocity(double x[], double v[], int ndom);
double sv_rho(int ndom, double x[]);
double sv_find_wind_rzero(int ndom, double p[]);
int sv_zero_init(double p[]);
double sv_zero_r(double r);
double sv_theta_wind(int ndom, double r);
double sv_wind_mdot_integral(double r);
/* ionization.c */
int ion_abundances(PlasmaPtr xplasma, int mode);
int convergence(PlasmaPtr xplasma);
int check_convergence(void);
int one_shot(PlasmaPtr xplasma, int mode);
double calc_te(PlasmaPtr xplasma, double tmin, double tmax);
double zero_emit(double t);
>>>>>>> 091e7cc0
/* levels.c */
int levels(PlasmaPtr xplasma, int mode);
/* gradv.c */
double dvwind_ds(PhotPtr p);
int dvds_ave(void);
/* reposition.c */
int reposition(PhotPtr p);
/* anisowind.c */
int randwind_thermal_trapping(PhotPtr p, int *nnscat);
/* wind_util.c */
int coord_fraction(int ndom, int ichoice, double x[], int ii[], double frac[], int *nelem);
int where_in_2dcell(int ichoice, double x[], int n, double *fx, double *fz);
int wind_n_to_ij(int ndom, int n, int *i, int *j);
int wind_ij_to_n(int ndom, int i, int j, int *n);
int wind_x_to_n(double x[], int *n);
/* density.c */
double get_ion_density(int ndom, double x[], int nion);
/* bands.c */
int bands_init(int imode, struct xbands *band);
int freqs_init(double freqmin, double freqmax);
/* time.c */
double timer(void);
int get_time(char curtime[]);
struct timeval init_timer_t0(void);
void print_timer_duration(char *msg, struct timeval timer_t0);
/* matom.c */
<<<<<<< HEAD
int matom (PhotPtr p, int *nres, int *escape);
double b12 (struct lines *line_ptr);
double alpha_sp (struct topbase_phot *cont_ptr, PlasmaPtr xplasma, int ichoice);
double alpha_sp_integrand (double freq, void *params);
int kpkt (PhotPtr p, int *nres, int *escape, int mode);
int fake_matom_bb (PhotPtr p, int *nres, int *escape);
int fake_matom_bf (PhotPtr p, int *nres, int *escape);
int emit_matom (WindPtr w, PhotPtr p, int *nres, int upper);
double matom_emit_in_line_prob (WindPtr one, struct lines *line_ptr_emit);
/* estimators.c */
int bf_estimators_increment (WindPtr one, PhotPtr p, double ds);
int bb_estimators_increment (WindPtr one, PhotPtr p, double tau_sobolev, double dvds, int nn);
int mc_estimator_normalise (int n);
double total_fb_matoms (PlasmaPtr xplasma, double t_e, double f1, double f2);
double total_bb_cooling (PlasmaPtr xplasma, double t_e);
double macro_bb_heating (PlasmaPtr xplasma, double t_e);
double macro_bf_heating (PlasmaPtr xplasma, double t_e);
int bb_simple_heat (PlasmaPtr xplasma, PhotPtr p, double tau_sobolev, double dvds, int nn);
int check_stimulated_recomb (PlasmaPtr xplasma);
int get_dilute_estimators (PlasmaPtr xplasma);
double get_gamma (struct topbase_phot *cont_ptr, PlasmaPtr xplasma);
double gamma_integrand (double freq, void *params);
double get_gamma_e (struct topbase_phot *cont_ptr, PlasmaPtr xplasma);
double gamma_e_integrand (double freq, void *params);
double get_alpha_st (struct topbase_phot *cont_ptr, PlasmaPtr xplasma);
double alpha_st_integrand (double freq, void *params);
double get_alpha_st_e (struct topbase_phot *cont_ptr, PlasmaPtr xplasma);
double alpha_st_e_integrand (double freq, void *params);
=======
int matom(PhotPtr p, int *nres, int *escape);
double b12(struct lines *line_ptr);
double alpha_sp(struct topbase_phot *cont_ptr, PlasmaPtr xplasma, int ichoice);
double alpha_sp_integrand(double freq);
int kpkt(PhotPtr p, int *nres, int *escape, int mode);
int fake_matom_bb(PhotPtr p, int *nres, int *escape);
int fake_matom_bf(PhotPtr p, int *nres, int *escape);
int emit_matom(WindPtr w, PhotPtr p, int *nres, int upper);
double matom_emit_in_line_prob(WindPtr one, struct lines *line_ptr_emit);
/* estimators.c */
int bf_estimators_increment(WindPtr one, PhotPtr p, double ds);
int bb_estimators_increment(WindPtr one, PhotPtr p, double tau_sobolev, double dvds, int nn);
int mc_estimator_normalise(int n);
double total_fb_matoms(PlasmaPtr xplasma, double t_e, double f1, double f2);
double total_bb_cooling(PlasmaPtr xplasma, double t_e);
double macro_bb_heating(PlasmaPtr xplasma, double t_e);
double macro_bf_heating(PlasmaPtr xplasma, double t_e);
int bb_simple_heat(PlasmaPtr xplasma, PhotPtr p, double tau_sobolev, double dvds, int nn);
int check_stimulated_recomb(PlasmaPtr xplasma);
int get_dilute_estimators(PlasmaPtr xplasma);
double get_gamma(struct topbase_phot *cont_ptr, PlasmaPtr xplasma);
double gamma_integrand(double freq);
double get_gamma_e(struct topbase_phot *cont_ptr, PlasmaPtr xplasma);
double gamma_e_integrand(double freq);
double get_alpha_st(struct topbase_phot *cont_ptr, PlasmaPtr xplasma);
double alpha_st_integrand(double freq);
double get_alpha_st_e(struct topbase_phot *cont_ptr, PlasmaPtr xplasma);
double alpha_st_e_integrand(double freq);
>>>>>>> 091e7cc0
/* wind_sum.c */
int xtemp_rad(WindPtr w);
/* yso.c */
int get_yso_wind_params(int ndom);
double yso_velocity(int ndom, double x[], double v[]);
double yso_rho(int ndom, double x[]);
/* cylindrical.c */
double cylind_ds_in_cell(int ndom, PhotPtr p);
int cylind_make_grid(int ndom, WindPtr w);
int cylind_wind_complete(int ndom, WindPtr w);
int cylind_volumes(int ndom, WindPtr w);
int cylind_where_in_grid(int ndom, double x[]);
int cylind_get_random_location(int n, double x[]);
int cylind_extend_density(int ndom, WindPtr w);
int cylind_is_cell_in_wind(int n);
/* rtheta.c */
double rtheta_ds_in_cell(int ndom, PhotPtr p);
int rtheta_make_grid(WindPtr w, int ndom);
int rtheta_make_cones(int ndom, WindPtr w);
int rtheta_wind_complete(int ndom, WindPtr w);
int rtheta_volumes(int ndom, WindPtr w);
int rtheta_where_in_grid(int ndom, double x[]);
int rtheta_get_random_location(int n, double x[]);
int rtheta_extend_density(int ndom, WindPtr w);
int rtheta_is_cell_in_wind(int n);
/* spherical.c */
double spherical_ds_in_cell(int ndom, PhotPtr p);
int spherical_make_grid(WindPtr w, int ndom);
int spherical_wind_complete(int ndom, WindPtr w);
int spherical_volumes(int ndom, WindPtr w);
int spherical_where_in_grid(int ndom, double x[]);
int spherical_get_random_location(int n, double x[]);
int spherical_extend_density(int ndom, WindPtr w);
/* cylind_var.c */
double cylvar_ds_in_cell(int ndom, PhotPtr p);
int cylvar_make_grid(WindPtr w, int ndom);
int cylvar_wind_complete(int ndom, WindPtr w);
int cylvar_volumes(int ndom, WindPtr w);
int cylvar_where_in_grid(int ndom, double x[], int ichoice, double *fx, double *fz);
int cylvar_get_random_location(int n, double x[]);
int cylvar_extend_density(int ndom, WindPtr w);
int cylvar_coord_fraction(int ndom, int ichoice, double x[], int ii[], double frac[], int *nelem);
/* bilinear.c */
int bilin(double x[], double x00[], double x01[], double x10[], double x11[], double *f, double *g);
int xquadratic(double a, double b, double c, double r[]);
/* gridwind.c */
int create_maps(void);
int calloc_wind(int nelem);
int calloc_plasma(int nelem);
int check_plasma(PlasmaPtr xplasma, char message[]);
int calloc_macro(int nelem);
int calloc_estimators(int nelem);
int calloc_dyn_plasma(int nelem);
/* partition.c */
int partition_functions(PlasmaPtr xplasma, int mode);
int partition_functions_2(PlasmaPtr xplasma, int xnion, double temp, double weight);
/* signal.c */
int xsignal(char *root, char *format, ...);
int xsignal_rm(char *root);
int set_max_time(char *root, double t);
int check_time(char *root);
/* agn.c */
double agn_init(double r, double lum, double alpha, double freqmin, double freqmax, int ioniz_or_final, double *f);
double emittance_pow(double freqmin, double freqmax, double alpha);
double emittance_bpow(double freqmin, double freqmax, double alpha);
int photo_gen_agn(PhotPtr p, double r, double alpha, double weight, double f1, double f2, int spectype, int istart, int nphot);
/* shell_wind.c */
int get_shell_wind_params(int ndom);
int shell_make_grid(WindPtr w, int ndom);
/* compton.c */
<<<<<<< HEAD
double kappa_comp (PlasmaPtr xplasma, double freq);
double kappa_ind_comp (PlasmaPtr xplasma, double freq);
double total_comp (WindPtr one, double t_e);
double klein_nishina (double nu);
int compton_dir (PhotPtr p, PlasmaPtr xplasma);
double compton_func (double f, void *params);
double sigma_compton_partial (double f, double x);
double alpha (double nu);
double beta (double nu);
double comp_cool_integrand (double nu, void *params);
=======
double kappa_comp(PlasmaPtr xplasma, double freq);
double kappa_ind_comp(PlasmaPtr xplasma, double freq);
double total_comp(WindPtr one, double t_e);
double klein_nishina(double nu);
int compton_dir(PhotPtr p, PlasmaPtr xplasma);
double compton_func(double f);
double sigma_compton_partial(double f, double x);
double alpha(double nu);
double beta(double nu);
double comp_cool_integrand(double nu);
>>>>>>> 091e7cc0
/* zeta.c */
double compute_zeta(double temp, int nion, int mode);
/* dielectronic.c */
int compute_dr_coeffs(double temp);
double total_dr(WindPtr one, double t_e);
/* spectral_estimators.c */
<<<<<<< HEAD
int spectral_estimators (PlasmaPtr xplasma);
double pl_alpha_func_log (double alpha);
double pl_alpha_func_log2 (double alpha, void *params);
double pl_logmean (double alpha, double lnumin, double lnumax);
double pl_log_w (double j, double alpha, double lnumin, double lnumax);
double pl_log_stddev (double alpha, double lnumin, double lnumax);
double exp_temp_func (double exp_temp);
double exp_temp_func2 (double exp_temp, void *params);
double exp_mean (double exp_temp, double numin, double numax);
double exp_w (double j, double exp_temp, double numin, double numax);
double exp_stddev (double exp_temp, double numin, double numax);
=======
int spectral_estimators(PlasmaPtr xplasma);
double pl_alpha_func_log(double alpha);
double pl_logmean(double alpha, double lnumin, double lnumax);
double pl_log_w(double j, double alpha, double lnumin, double lnumax);
double pl_log_stddev(double alpha, double lnumin, double lnumax);
double exp_temp_func(double exp_temp);
double exp_mean(double exp_temp, double numin, double numax);
double exp_w(double j, double exp_temp, double numin, double numax);
double exp_stddev(double exp_temp, double numin, double numax);
>>>>>>> 091e7cc0
/* matom_diag.c */
int matom_emiss_report(void);
/* direct_ion.c */
int compute_di_coeffs(double T);
double q_ioniz_dere(int nion, double t_e);
double total_di(WindPtr one, double t_e);
int compute_qrecomb_coeffs(double T);
double q_recomb_dere(struct topbase_phot *cont_ptr, double electron_temperature);
double q_ioniz(struct topbase_phot *cont_ptr, double electron_temperature);
double q_recomb(struct topbase_phot *cont_ptr, double electron_temperature);
/* pi_rates.c */
<<<<<<< HEAD
double calc_pi_rate (int nion, PlasmaPtr xplasma, int mode, int type);
double tb_planck (double freq, void *params);
double tb_logpow (double freq, void *params);
double tb_exp (double freq, void *params);
=======
double calc_pi_rate(int nion, PlasmaPtr xplasma, int mode, int type);
double tb_planck1(double freq);
double tb_logpow1(double freq);
double tb_exp1(double freq);
>>>>>>> 091e7cc0
/* matrix_ion.c */
int matrix_ion_populations(PlasmaPtr xplasma, int mode);
int populate_ion_rate_matrix(double rate_matrix[nions][nions], double pi_rates[nions], double inner_rates[n_inner_tot], double rr_rates[nions], double b_temp[nions], double xne);
int solve_matrix(double *a_data, double *b_data, int nrows, double *x, int nplasma);
/* para_update.c */
int communicate_estimators_para(void);
int gather_spectra_para(int nspec_helper, int nspecs);
int communicate_matom_estimators_para(void);
/* setup_star_bh.c */
double get_stellar_params(void);
int get_bl_and_agn_params(double lstar);
/* setup_domains.c */
int get_domain_params(int ndom);
int get_wind_params(int ndom);
int setup_windcone(void);
/* setup_disk.c */
double get_disk_params(void);
/* photo_gen_matom.c */
double get_kpkt_f(void);
double get_kpkt_heating_f(void);
double get_matom_f(int mode);
int photo_gen_kpkt(PhotPtr p, double weight, int photstart, int nphot);
int photo_gen_matom(PhotPtr p, double weight, int photstart, int nphot);
/* macro_gov.c */
int macro_gov(PhotPtr p, int *nres, int matom_or_kpkt, int *which_out);
int macro_pops(PlasmaPtr xplasma, double xne);
/* windsave2table_sub.c */
int do_windsave2table(char *root, int ion_switch);
int create_master_table(int ndom, char rootname[]);
int create_heat_table(int ndom, char rootname[]);
int create_ion_table(int ndom, char rootname[], int iz, int ion_switch);
double *get_ion(int ndom, int element, int istate, int iswitch);
double *get_one(int ndom, char variable_name[]);
/* import.c */
int import_wind(int ndom);
int import_make_grid(WindPtr w, int ndom);
double import_velocity(int ndom, double *x, double *v);
int get_import_wind_params(int ndom);
double import_rho(int ndom, double *x);
/* import_spherical.c */
int import_1d(int ndom, char *filename);
int spherical_make_grid_import(WindPtr w, int ndom);
double velocity_1d(int ndom, double *x, double *v);
double rho_1d(int ndom, double *x);
/* import_cylindrical.c */
int import_cylindrical(int ndom, char *filename);
int cylindrical_make_grid_import(WindPtr w, int ndom);
double velocity_cylindrical(int ndom, double *x, double *v);
double rho_cylindrical(int ndom, double *x);
/* import_rtheta.c */
int import_rtheta(int ndom, char *filename);
int rtheta_make_grid_import(WindPtr w, int ndom);
double velocity_rtheta(int ndom, double *x, double *v);
double rho_rtheta(int ndom, double *x);
/* reverb.c */
double delay_to_observer(PhotPtr pp);
int delay_dump_prep(int restart_stat);
int delay_dump_finish(void);
int delay_dump_combine(int i_ranks);
int delay_dump(PhotPtr p, int np);
int delay_dump_single(PhotPtr pp, int i_spec);
/* paths.c */
Wind_Paths_Ptr wind_paths_constructor(WindPtr wind);
int reverb_init(WindPtr wind);
int wind_paths_init(WindPtr wind);
int line_paths_add_phot(WindPtr wind, PhotPtr pp, int *nres);
int wind_paths_add_phot(WindPtr wind, PhotPtr pp);
int simple_paths_gen_phot(PhotPtr pp);
double r_draw_from_path_histogram(Wind_Paths_Ptr PathPtr);
int wind_paths_gen_phot(WindPtr wind, PhotPtr pp);
int line_paths_gen_phot(WindPtr wind, PhotPtr pp, int nres);
int wind_paths_evaluate_single(Wind_Paths_Ptr paths);
int wind_paths_evaluate(WindPtr wind, int i_rank);
int wind_paths_dump(WindPtr wind, int rank_global);
int wind_paths_output_dump(WindPtr wind, int i_rank);
int wind_paths_point_index(int i, int j, int k, int i_top, DomainPtr dom);
int wind_paths_sphere_point_index(int i, int j, int k);
int wind_paths_output_vtk(WindPtr wind, int ndom);
/* setup.c */
int init_geo(void);
int get_spectype(int yesno, char *question, int *spectype);
int init_advanced_modes(void);
int init_observers(void);
PhotPtr init_photons(void);
int init_ionization(void);
double setup_dfudge(void);
/* run.c */
int calculate_ionization(int restart_stat);
int make_spectra(int restart_stat);
/* brem.c */
<<<<<<< HEAD
double integ_brem (double freq, void *params);
double brem_d (double alpha);
double get_rand_brem (double freqmin, double freqmax);
=======
double integ_brem(double freq);
double brem_d(double alpha);
double get_rand_brem(double freqmin, double freqmax);
>>>>>>> 091e7cc0
/* synonyms.c */
int get_question_name_length(char question[]);
int are_synonym_lists_valid(void);
int is_input_line_synonym_for_question(char question[], char input_line[]);
/* setup_reverb.c */
int get_meta_params(void);
/* setup_line_transfer.c */
int get_line_transfer_mode(void);
int line_transfer_help_message(void);
/* cv.c */
double wdrad(double m);
double diskrad(double m1, double m2, double period);
double roche2(double q, double a);
double logg(double mass, double rwd);
/* py_wind_sub.c */
int zoom(int direction);
int overview(WindPtr w, char rootname[]);
int position_summary(WindPtr w);
int abs_summary(WindPtr w, char rootname[], int ochoice);
int shock_heating_summary(WindPtr w, char rootname[], int ochoice);
int adiabatic_cooling_summary(WindPtr w, char rootname[], int ochoice);
int lum_summary(WindPtr w, char rootname[], int ochoice);
int photo_summary(WindPtr w, char rootname[], int ochoice);
int recomb_summary(WindPtr w, char rootname[], int ochoice);
int electron_summary(WindPtr w, char rootname[], int ochoice);
int rho_summary(WindPtr w, char rootname[], int ochoice);
int plasma_cell(WindPtr w, char rootname[], int ochoice);
int freq_summary(WindPtr w, char rootname[], int ochoice);
int nphot_summary(WindPtr w, char rootname[], int ochoice);
int temp_summary(WindPtr w, char rootname[], int ochoice);
int temp_rad(WindPtr w, char rootname[], int ochoice);
int weight_summary(WindPtr w, char rootname[], int ochoice);
int velocity_summary(WindPtr w, char rootname[], int ochoice);
int mo_summary(WindPtr w, char rootname[], int ochoice);
int vol_summary(WindPtr w, char rootname[], int ochoice);
int wind_element(WindPtr w);
int tau_h_summary(WindPtr w, char rootname[], int ochoice);
int coolheat_summary(WindPtr w, char rootname[], int ochoice);
int complete_file_summary(WindPtr w, char root[], int ochoice);
int wind_reg_summary(WindPtr w, char rootname[], int ochoice);
int dvds_summary(WindPtr w, char rootname[], int ochoice);
int IP_summary(WindPtr w, char rootname[], int ochoice);
int alpha_summary(WindPtr w, char rootname[], int ochoice);
int J_summary(WindPtr w, char rootname[], int ochoice);
int J_scat_summary(WindPtr w, char rootname[], int ochoice);
int phot_split(WindPtr w, char rootname[], int ochoice);
int thompson(WindPtr w, char rootname[], int ochoice);
int nscat_split(WindPtr w, char rootname[], int ochoice);
int convergence_summary(WindPtr w, char rootname[], int ochoice);
int convergence_all(WindPtr w, char rootname[], int ochoice);
int model_bands(WindPtr w, char rootname[], int ochoice);
int heatcool_summary(WindPtr w, char rootname[], int ochoice);
int complete_physical_summary(WindPtr w, char rootname[], int ochoice);
int complete_ion_summary(WindPtr w, char rootname[], int ochoice);
double get_density_or_frac(PlasmaPtr xplasma, int element, int istate, int frac_choice);
int find_ion(int element, int istate);
int find_element(int element);
int get_los_dvds(WindPtr w, char rootname[], int ochoice);
int grid_summary(WindPtr w, char rootname[], int ochoice);
/* py_wind_ion.c */
int ion_summary(WindPtr w, int element, int istate, int iswitch, char rootname[], int ochoice);
int tau_ave_summary(WindPtr w, int element, int istate, double freq, char rootname[], int ochoice);
int line_summary(WindPtr w, char rootname[], int ochoice);
int total_emission_summary(WindPtr w, char rootname[], int ochoice);
int modify_te(WindPtr w, char rootname[], int ochoice);
int partial_measure_summary(WindPtr w, int element, int istate, char rootname[], int ochoice);
int collision_summary(WindPtr w, char rootname[], int ochoice);
/* py_wind_write.c */
int write_array(char filename[], int choice);
int display(char name[]);
/* py_wind_macro.c */
int xadiabatic_cooling_summary(WindPtr w, char rootname[], int ochoice);
int macro_summary(WindPtr w, char rootname[], int ochoice);
int ion_overview(int icell);
int config_overview(int n, int icell);
int depcoef_overview(int icell);
int copy_plasma(PlasmaPtr x1, PlasmaPtr x2);
int dealloc_copied_plasma(PlasmaPtr xcopy);
int depcoef_overview_specific(int version, int nconfig, WindPtr w, char rootname[], int ochoice);
int level_popsoverview(int nplasma, WindPtr w, char rootname[], int ochoice);
int level_emissoverview(int nlev, WindPtr w, char rootname[], int ochoice);
int level_escapeoverview(int nlev, WindPtr w, char rootname[], int ochoice);
int level_tauoverview(int nlev, WindPtr w, char rootname[], int ochoice);
/* py_wind.c */
int main(int argc, char *argv[]);
int one_choice(int choice, char *root, int ochoice);
void py_wind_help(void);
/* windsave2table.c */
void parse_arguments(int argc, char *argv[], char root[], int *ion_switch);
int main(int argc, char *argv[]);
/* windsave2table_sub.c */
int do_windsave2table(char *root, int ion_switch);
int create_master_table(int ndom, char rootname[]);
int create_heat_table(int ndom, char rootname[]);
int create_ion_table(int ndom, char rootname[], int iz, int ion_switch);
double *get_ion(int ndom, int element, int istate, int iswitch);
double *get_one(int ndom, char variable_name[]);<|MERGE_RESOLUTION|>--- conflicted
+++ resolved
@@ -1,24 +1,13 @@
 /* bb.c */
-<<<<<<< HEAD
-double planck (double t, double freqmin, double freqmax);
-double get_rand_pow (double x1, double x2, double alpha);
-double get_rand_exp (double alpha_min, double alpha_max);
-double integ_planck_d (double alphamin, double alphamax);
-int init_integ_planck_d (void);
-double planck_d (double alpha, void *params);
-double planck_d_2 (double alpha);
-double emittance_bb (double freqmin, double freqmax, double t);
-double check_fmax (double fmax, double temp);
-=======
 double planck(double t, double freqmin, double freqmax);
 double get_rand_pow(double x1, double x2, double alpha);
 double get_rand_exp(double alpha_min, double alpha_max);
 double integ_planck_d(double alphamin, double alphamax);
 int init_integ_planck_d(void);
-double planck_d(double alpha);
+double planck_d(double alpha, void *params);
+double planck_d_2(double alpha);
 double emittance_bb(double freqmin, double freqmax, double t);
 double check_fmax(double fmax, double temp);
->>>>>>> 091e7cc0
 /* get_atomicdata.c */
 int get_atomic_data(char masterfile[]);
 int index_lines(void);
@@ -104,22 +93,11 @@
 int project_to(struct basis *basis_from, double v_in[], double v_out[]);
 int reorient(struct basis *basis_from, struct basis *basis_to, double v_from[], double v_to[]);
 /* recipes.c */
-<<<<<<< HEAD
-double *vector (int i, int j);
-void free_vector (double *a, int i, int j);
-double num_int (double (*func) (double, void *), double a, double b, double eps);
-double zero_find (double (*func) (double, void *), double x_lo, double x_hi, double tol);
-double func_minimiser (double a, double m, double b, double (*func) (double, void *), double tol, double *xmin);
-=======
-double qromb(double (*func)(double), double a, double b, double eps);
-double trapzd(double (*func)(double), double a, double b, int n);
-void polint(double xa[], double ya[], int n, double x, double *y, double *dy);
-double zbrent(double (*func)(double), double x1, double x2, double tol);
 double *vector(int i, int j);
 void free_vector(double *a, int i, int j);
-double rtsafe(void (*funcd)(double, double *, double *), double x1, double x2, double xacc);
-double golden(double ax, double bx, double cx, double (*f)(double), double tol, double *xmin);
->>>>>>> 091e7cc0
+double num_int(double (*func)(double, void *), double a, double b, double eps);
+double zero_find(double (*func)(double, void *), double x_lo, double x_hi, double tol);
+double func_minimiser(double a, double m, double b, double (*func)(double, void *), double tol, double *xmin);
 /* trans_phot.c */
 int trans_phot(WindPtr w, PhotPtr p, int iextract);
 int trans_phot_single(WindPtr w, PhotPtr p, int iextract);
@@ -181,27 +159,13 @@
 int calc_cdf_gradient(CdfPtr cdf);
 int cdf_array_fixup(double *x, double *y, int n_xy);
 /* roche.c */
-<<<<<<< HEAD
-int binary_basics (void);
-int hit_secondary (PhotPtr p);
-double pillbox (PhotPtr p, double *smin, double *smax);
-double phi (double s, void *params);
-double dphi_ds (double s, void *params);
-double roche_width (double x, void *params);
-double roche2_width_max (void);
-=======
 int binary_basics(void);
-double ds_to_roche_2(PhotPtr p);
 int hit_secondary(PhotPtr p);
 double pillbox(PhotPtr p, double *smin, double *smax);
-double phi(double s);
-double dphi_ds(double s);
-double d2phi_ds2(double s);
-double roche_width(double x);
+double phi(double s, void *params);
+double dphi_ds(double s, void *params);
+double roche_width(double x, void *params);
 double roche2_width_max(void);
-void roche(double s, double *value, double *derivative);
-void roche_deriv(double s, double *value, double *derivative);
->>>>>>> 091e7cc0
 /* random.c */
 int randvec(double a[], double r);
 int randvcos(double lmn[], double north[]);
@@ -232,31 +196,11 @@
 double corona_velocity(int ndom, double x[], double v[]);
 double corona_rho(int ndom, double x[]);
 /* knigge.c */
-<<<<<<< HEAD
-int get_knigge_wind_params (int ndom);
-double kn_velocity (int ndom, double x[], double v[]);
-double kn_rho (int ndom, double x[]);
-double kn_vzero (double r);
-double kn_wind_mdot_integral (double r, void *params);
-double kn_rho_zero (int ndom, double r);
-/* disk.c */
-double tdisk (double m, double mdot, double r);
-double teff (double t, double x);
-double gdisk (double mass, double mdot, double rmin);
-double geff (double g0, double x);
-double vdisk (double x[], double v[]);
-double zdisk (double r);
-double ds_to_disk (struct photon *p, int allow_negative);
-double disk_height (double s, void *params);
-int qdisk_init (void);
-int qdisk_save (char *diskfile, double ztot);
-int read_non_standard_disk_profile (char *tprofile);
-=======
 int get_knigge_wind_params(int ndom);
 double kn_velocity(int ndom, double x[], double v[]);
 double kn_rho(int ndom, double x[]);
 double kn_vzero(double r);
-double kn_wind_mdot_integral(double r);
+double kn_wind_mdot_integral(double r, void *params);
 double kn_rho_zero(int ndom, double r);
 /* disk.c */
 double tdisk(double m, double mdot, double r);
@@ -266,11 +210,10 @@
 double vdisk(double x[], double v[]);
 double zdisk(double r);
 double ds_to_disk(struct photon *p, int allow_negative);
-void disk_deriv(double s, double *value, double *derivative);
+double disk_height(double s, void *params);
 int qdisk_init(void);
 int qdisk_save(char *diskfile, double ztot);
 int read_non_standard_disk_profile(char *tprofile);
->>>>>>> 091e7cc0
 /* lines.c */
 double total_line_emission(WindPtr one, double f1, double f2);
 double lum_lines(WindPtr one, int nmin, int nmax);
@@ -281,15 +224,9 @@
 double p_escape_from_tau(double tau);
 int line_heat(PlasmaPtr xplasma, PhotPtr pp, int nres);
 /* continuum.c */
-<<<<<<< HEAD
-double one_continuum (int spectype, double t, double g, double freqmin, double freqmax);
-double emittance_continuum (int spectype, double freqmin, double freqmax, double t, double g);
-double model_int (double lambda, void *params);
-=======
 double one_continuum(int spectype, double t, double g, double freqmin, double freqmax);
 double emittance_continuum(int spectype, double freqmin, double freqmax, double t, double g);
-double model_int(double lambda);
->>>>>>> 091e7cc0
+double model_int(double lambda, void *params);
 /* emission.c */
 double wind_luminosity(double f1, double f2);
 double total_emission(WindPtr one, double f1, double f2);
@@ -306,26 +243,8 @@
 double shock_heating(WindPtr one);
 double wind_cooling(void);
 /* recomb.c */
-<<<<<<< HEAD
-double fb_topbase_partial (double freq);
-double fb_topbase_partial2 (double freq, void *params);
-double integ_fb (double t, double f1, double f2, int nion, int fb_choice, int mode);
-double total_fb (WindPtr one, double t, double f1, double f2, int fb_choice, int mode);
-double one_fb (WindPtr one, double f1, double f2);
-int num_recomb (PlasmaPtr xplasma, double t_e, int mode);
-double fb (PlasmaPtr xplasma, double t, double freq, int ion_choice, int fb_choice);
-int init_freebound (double t1, double t2, double f1, double f2);
-double get_nrecomb (double t, int nion, int mode);
-double get_fb (double t, int nion, int narray, int fb_choice, int mode);
-double xinteg_fb (double t, double f1, double f2, int nion, int fb_choice);
-double xinteg_inner_fb (double t, double f1, double f2, int nion, int fb_choice);
-double total_rrate (int nion, double T);
-double gs_rrate (int nion, double T);
-int sort_and_compress (double *array_in, double *array_out, int npts);
-int compare_doubles (const void *a, const void *b);
-double matom_select_bf_freq (WindPtr one, int nconf);
-=======
 double fb_topbase_partial(double freq);
+double fb_topbase_partial2(double freq, void *params);
 double integ_fb(double t, double f1, double f2, int nion, int fb_choice, int mode);
 double total_fb(WindPtr one, double t, double f1, double f2, int fb_choice, int mode);
 double one_fb(WindPtr one, double f1, double f2);
@@ -341,7 +260,6 @@
 int sort_and_compress(double *array_in, double *array_out, int npts);
 int compare_doubles(const void *a, const void *b);
 double matom_select_bf_freq(WindPtr one, int nconf);
->>>>>>> 091e7cc0
 /* diag.c */
 int get_standard_care_factors(void);
 int get_extra_diagnostics(void);
@@ -351,40 +269,22 @@
 int save_photons(PhotPtr p, char comment[]);
 int track_scatters(PhotPtr p, int nplasma, char *comment);
 /* sv.c */
-<<<<<<< HEAD
-int get_sv_wind_params (int ndom);
-double sv_velocity (double x[], double v[], int ndom);
-double sv_rho (int ndom, double x[]);
-double sv_find_wind_rzero (int ndom, double p[]);
-int sv_zero_init (double p[]);
-double sv_zero_r (double r, void *params);
-double sv_theta_wind (int ndom, double r);
-double sv_wind_mdot_integral (double r, void *params);
-/* ionization.c */
-int ion_abundances (PlasmaPtr xplasma, int mode);
-int convergence (PlasmaPtr xplasma);
-int check_convergence (void);
-int one_shot (PlasmaPtr xplasma, int mode);
-double calc_te (PlasmaPtr xplasma, double tmin, double tmax);
-double zero_emit2 (double t, void *params);
-double zero_emit (double t);
-=======
 int get_sv_wind_params(int ndom);
 double sv_velocity(double x[], double v[], int ndom);
 double sv_rho(int ndom, double x[]);
 double sv_find_wind_rzero(int ndom, double p[]);
 int sv_zero_init(double p[]);
-double sv_zero_r(double r);
+double sv_zero_r(double r, void *params);
 double sv_theta_wind(int ndom, double r);
-double sv_wind_mdot_integral(double r);
+double sv_wind_mdot_integral(double r, void *params);
 /* ionization.c */
 int ion_abundances(PlasmaPtr xplasma, int mode);
 int convergence(PlasmaPtr xplasma);
 int check_convergence(void);
 int one_shot(PlasmaPtr xplasma, int mode);
 double calc_te(PlasmaPtr xplasma, double tmin, double tmax);
+double zero_emit2(double t, void *params);
 double zero_emit(double t);
->>>>>>> 091e7cc0
 /* levels.c */
 int levels(PlasmaPtr xplasma, int mode);
 /* gradv.c */
@@ -411,40 +311,10 @@
 struct timeval init_timer_t0(void);
 void print_timer_duration(char *msg, struct timeval timer_t0);
 /* matom.c */
-<<<<<<< HEAD
-int matom (PhotPtr p, int *nres, int *escape);
-double b12 (struct lines *line_ptr);
-double alpha_sp (struct topbase_phot *cont_ptr, PlasmaPtr xplasma, int ichoice);
-double alpha_sp_integrand (double freq, void *params);
-int kpkt (PhotPtr p, int *nres, int *escape, int mode);
-int fake_matom_bb (PhotPtr p, int *nres, int *escape);
-int fake_matom_bf (PhotPtr p, int *nres, int *escape);
-int emit_matom (WindPtr w, PhotPtr p, int *nres, int upper);
-double matom_emit_in_line_prob (WindPtr one, struct lines *line_ptr_emit);
-/* estimators.c */
-int bf_estimators_increment (WindPtr one, PhotPtr p, double ds);
-int bb_estimators_increment (WindPtr one, PhotPtr p, double tau_sobolev, double dvds, int nn);
-int mc_estimator_normalise (int n);
-double total_fb_matoms (PlasmaPtr xplasma, double t_e, double f1, double f2);
-double total_bb_cooling (PlasmaPtr xplasma, double t_e);
-double macro_bb_heating (PlasmaPtr xplasma, double t_e);
-double macro_bf_heating (PlasmaPtr xplasma, double t_e);
-int bb_simple_heat (PlasmaPtr xplasma, PhotPtr p, double tau_sobolev, double dvds, int nn);
-int check_stimulated_recomb (PlasmaPtr xplasma);
-int get_dilute_estimators (PlasmaPtr xplasma);
-double get_gamma (struct topbase_phot *cont_ptr, PlasmaPtr xplasma);
-double gamma_integrand (double freq, void *params);
-double get_gamma_e (struct topbase_phot *cont_ptr, PlasmaPtr xplasma);
-double gamma_e_integrand (double freq, void *params);
-double get_alpha_st (struct topbase_phot *cont_ptr, PlasmaPtr xplasma);
-double alpha_st_integrand (double freq, void *params);
-double get_alpha_st_e (struct topbase_phot *cont_ptr, PlasmaPtr xplasma);
-double alpha_st_e_integrand (double freq, void *params);
-=======
 int matom(PhotPtr p, int *nres, int *escape);
 double b12(struct lines *line_ptr);
 double alpha_sp(struct topbase_phot *cont_ptr, PlasmaPtr xplasma, int ichoice);
-double alpha_sp_integrand(double freq);
+double alpha_sp_integrand(double freq, void *params);
 int kpkt(PhotPtr p, int *nres, int *escape, int mode);
 int fake_matom_bb(PhotPtr p, int *nres, int *escape);
 int fake_matom_bf(PhotPtr p, int *nres, int *escape);
@@ -462,20 +332,15 @@
 int check_stimulated_recomb(PlasmaPtr xplasma);
 int get_dilute_estimators(PlasmaPtr xplasma);
 double get_gamma(struct topbase_phot *cont_ptr, PlasmaPtr xplasma);
-double gamma_integrand(double freq);
+double gamma_integrand(double freq, void *params);
 double get_gamma_e(struct topbase_phot *cont_ptr, PlasmaPtr xplasma);
-double gamma_e_integrand(double freq);
+double gamma_e_integrand(double freq, void *params);
 double get_alpha_st(struct topbase_phot *cont_ptr, PlasmaPtr xplasma);
-double alpha_st_integrand(double freq);
+double alpha_st_integrand(double freq, void *params);
 double get_alpha_st_e(struct topbase_phot *cont_ptr, PlasmaPtr xplasma);
-double alpha_st_e_integrand(double freq);
->>>>>>> 091e7cc0
+double alpha_st_e_integrand(double freq, void *params);
 /* wind_sum.c */
 int xtemp_rad(WindPtr w);
-/* yso.c */
-int get_yso_wind_params(int ndom);
-double yso_velocity(int ndom, double x[], double v[]);
-double yso_rho(int ndom, double x[]);
 /* cylindrical.c */
 double cylind_ds_in_cell(int ndom, PhotPtr p);
 int cylind_make_grid(int ndom, WindPtr w);
@@ -540,58 +405,33 @@
 int get_shell_wind_params(int ndom);
 int shell_make_grid(WindPtr w, int ndom);
 /* compton.c */
-<<<<<<< HEAD
-double kappa_comp (PlasmaPtr xplasma, double freq);
-double kappa_ind_comp (PlasmaPtr xplasma, double freq);
-double total_comp (WindPtr one, double t_e);
-double klein_nishina (double nu);
-int compton_dir (PhotPtr p, PlasmaPtr xplasma);
-double compton_func (double f, void *params);
-double sigma_compton_partial (double f, double x);
-double alpha (double nu);
-double beta (double nu);
-double comp_cool_integrand (double nu, void *params);
-=======
 double kappa_comp(PlasmaPtr xplasma, double freq);
 double kappa_ind_comp(PlasmaPtr xplasma, double freq);
 double total_comp(WindPtr one, double t_e);
 double klein_nishina(double nu);
 int compton_dir(PhotPtr p, PlasmaPtr xplasma);
-double compton_func(double f);
+double compton_func(double f, void *params);
 double sigma_compton_partial(double f, double x);
 double alpha(double nu);
 double beta(double nu);
-double comp_cool_integrand(double nu);
->>>>>>> 091e7cc0
+double comp_cool_integrand(double nu, void *params);
 /* zeta.c */
 double compute_zeta(double temp, int nion, int mode);
 /* dielectronic.c */
 int compute_dr_coeffs(double temp);
 double total_dr(WindPtr one, double t_e);
 /* spectral_estimators.c */
-<<<<<<< HEAD
-int spectral_estimators (PlasmaPtr xplasma);
-double pl_alpha_func_log (double alpha);
-double pl_alpha_func_log2 (double alpha, void *params);
-double pl_logmean (double alpha, double lnumin, double lnumax);
-double pl_log_w (double j, double alpha, double lnumin, double lnumax);
-double pl_log_stddev (double alpha, double lnumin, double lnumax);
-double exp_temp_func (double exp_temp);
-double exp_temp_func2 (double exp_temp, void *params);
-double exp_mean (double exp_temp, double numin, double numax);
-double exp_w (double j, double exp_temp, double numin, double numax);
-double exp_stddev (double exp_temp, double numin, double numax);
-=======
 int spectral_estimators(PlasmaPtr xplasma);
 double pl_alpha_func_log(double alpha);
+double pl_alpha_func_log2(double alpha, void *params);
 double pl_logmean(double alpha, double lnumin, double lnumax);
 double pl_log_w(double j, double alpha, double lnumin, double lnumax);
 double pl_log_stddev(double alpha, double lnumin, double lnumax);
 double exp_temp_func(double exp_temp);
+double exp_temp_func2(double exp_temp, void *params);
 double exp_mean(double exp_temp, double numin, double numax);
 double exp_w(double j, double exp_temp, double numin, double numax);
 double exp_stddev(double exp_temp, double numin, double numax);
->>>>>>> 091e7cc0
 /* matom_diag.c */
 int matom_emiss_report(void);
 /* direct_ion.c */
@@ -603,17 +443,10 @@
 double q_ioniz(struct topbase_phot *cont_ptr, double electron_temperature);
 double q_recomb(struct topbase_phot *cont_ptr, double electron_temperature);
 /* pi_rates.c */
-<<<<<<< HEAD
-double calc_pi_rate (int nion, PlasmaPtr xplasma, int mode, int type);
-double tb_planck (double freq, void *params);
-double tb_logpow (double freq, void *params);
-double tb_exp (double freq, void *params);
-=======
 double calc_pi_rate(int nion, PlasmaPtr xplasma, int mode, int type);
-double tb_planck1(double freq);
-double tb_logpow1(double freq);
-double tb_exp1(double freq);
->>>>>>> 091e7cc0
+double tb_planck(double freq, void *params);
+double tb_logpow(double freq, void *params);
+double tb_exp(double freq, void *params);
 /* matrix_ion.c */
 int matrix_ion_populations(PlasmaPtr xplasma, int mode);
 int populate_ion_rate_matrix(double rate_matrix[nions][nions], double pi_rates[nions], double inner_rates[n_inner_tot], double rr_rates[nions], double b_temp[nions], double xne);
@@ -704,15 +537,9 @@
 int calculate_ionization(int restart_stat);
 int make_spectra(int restart_stat);
 /* brem.c */
-<<<<<<< HEAD
-double integ_brem (double freq, void *params);
-double brem_d (double alpha);
-double get_rand_brem (double freqmin, double freqmax);
-=======
-double integ_brem(double freq);
+double integ_brem(double freq, void *params);
 double brem_d(double alpha);
 double get_rand_brem(double freqmin, double freqmax);
->>>>>>> 091e7cc0
 /* synonyms.c */
 int get_question_name_length(char question[]);
 int are_synonym_lists_valid(void);
