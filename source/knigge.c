--- conflicted
+++ resolved
@@ -69,7 +69,6 @@
 
   Log ("Creating Knigge's wind description for Cataclysmic Variable\n");
 
-<<<<<<< HEAD
   zdom[ndom].wind_mdot = 0.1*geo.disk_mdot / (MSOL / YR);
   rddoub ("wind.mdot(msol/yr)", &zdom[ndom].wind_mdot);
   zdom[ndom].wind_mdot *= MSOL / YR;
@@ -89,19 +88,7 @@
  				parameters were added by JM to allow one to duplicate the YSO
 			       paper	*/
   zdom[ndom].wind_rho_max=geo.diskrad/geo.rstar;
-=======
-  geo.kn_r_scale = 7e10;	/*Accleration length scale for wind */
-  geo.kn_alpha = 1.5;		/* Accleration scale exponent for wind */
-  geo.kn_v_infinity = 3;	/* Final speed of wind in units of escape velocity */
-  geo.kn_lambda = 0.0;		/* Mass loss rate exponent */
-  geo.kn_dratio = dmin = 0.5 * sqrt (geo.diskrad / geo.rstar);	/* Center of collimation in units of the WD 
-								   radius. The value set here is for the minimum collimation, see KWD95.  The coefficient 0.5 is 
-								   approximate */
-  geo.kn_v_zero = 1.0;		/* NSH 19/04/11 New parameter - multiple of sound speed to be used as initial velocity of wind */
-  geo.wind_rho_min=1;
-  geo.wind_rho_max=geo.diskrad / geo.rstar;
-
->>>>>>> ef52ea44
+
 
 /* There is confusion in various papers concerning whether to use d or d/dmin.  In KWD95, d/dmin was
 used but in later papers, e.g KD97 d in WD radii was used.  I believe d is more natural and so will use it, 
@@ -111,11 +98,9 @@
 As now represented kn_dratio is the distance to the focus point in stellar radii!
 
 */
-<<<<<<< HEAD
-  rddoub ("kn.d", &zdom[ndom].kn_dratio);
-=======
-  rddoub ("kn.d(in_wd_radii)", &geo.kn_dratio);
->>>>>>> ef52ea44
+
+  rddoub ("kn.d(in_wd_radii)", &zdom[ndom].kn_dratio);
+
   Log_silent ("dmin = %f so the ratio d/dmin here is %f  (%.2e %.2e) \n",
 	      dmin, zdom[ndom].kn_dratio / dmin, geo.diskrad, geo.rstar);
 
@@ -140,28 +125,17 @@
 
   /* JM 1502 -- added capability for user to adjust launch radii of KWD wind
      required to reproduce Stuart's X-ray models (Sim+ 2008,2010) 
-<<<<<<< HEAD
-     units are in stellar radii / WD radii / grav radii as in SV model */
-  rddoub ("kn.rmin", &zdom[ndom].wind_rho_min);
-  rddoub ("kn.rmax", &zdom[ndom].wind_rho_max);
-
-  zdom[ndom].wind_rho_min *= geo.rstar;
-  zdom[ndom].wind_rho_max *= geo.rstar;
-  zdom[ndom].wind_thetamin = atan (1. / zdom[ndom].kn_dratio);
-=======
      units are in stellar radii / WD radii / grav radii as in SV model 
      
      1509 -- ksl -- This had not be implemented quite right.  Now fixed.  Defaults
      are for standard KWD model */
-
-  rddoub ("kn.rmin(in_wd_radii)", &geo.wind_rho_min);
-  rddoub ("kn.rmax(in_wd_radii)", &geo.wind_rho_max ); 
-
-  geo.wind_rho_min *= geo.rstar;
-  geo.wind_rho_max *= geo.rstar;
-  geo.wind_thetamin = atan (1. / geo.kn_dratio);
-
->>>>>>> ef52ea44
+  rddoub ("kn.rmin(in_wd_radii)", &zdom[ndom].wind_rho_min);
+  rddoub ("kn.rmax(in_wd_radii)", &zdom[ndom].wind_rho_max);
+
+  zdom[ndom].wind_rho_min *= geo.rstar;
+  zdom[ndom].wind_rho_max *= geo.rstar;
+  zdom[ndom].wind_thetamin = atan (1. / zdom[ndom].kn_dratio);
+
 /* Somewhat paradoxically diskrad is in cm, while dn_ratio which is really d in KWD95 is 
 in units of WD radii */
   zdom[ndom].wind_thetamax =
@@ -177,16 +151,12 @@
 	      (((zdom[ndom].kn_dratio * geo.rstar) + zdisk (geo.diskrad))));
     }
 
-<<<<<<< HEAD
+
   zdom[ndom].rmin = zdom[ndom].wind_rho_min;
   zdom[ndom].rmax = geo.rmax;   /* This needs to be the edge of the wind, which is a global
 					parameter
 					*/
-=======
-  geo.wind_rmin=geo.wind_rho_min;
-  geo.wind_rmax=geo.rmax;
-
->>>>>>> ef52ea44
+
   /* The change in the boundary of the wind (as corner of disk -- see above) 
      means that wind_rho_max nees to be redefined so that it is used correctly
      to compute the boundary of the wind elsewhere. */
