--- conflicted
+++ resolved
@@ -112,13 +112,9 @@
 
 #Note that version should be a single string without spaces. 
 
-<<<<<<< HEAD
 
 VERSION = 79a_hydro
 
-=======
-VERSION = 79c_dev
->>>>>>> 4ec9c1a9
 
 CHOICE=1             // Compress plasma as much as possible
 # CHOICE=0           //  Keep relation between plasma and wind identical
