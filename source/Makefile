# This is the makefile for the python related programs
#
# usage      make [CC=...] [D] python
#
# Adding D causes the routine to be run in a way that profiling and ddd can be used.
# Otherwise the run will be optimized to run as fast as possible. CC is an option to choose
# a different compiler other than mpicc.
#
# History
# 05jan	ksl	54f  Modified Makefile so that the Version number is automatically
# 		copied to version.h  Also fixed so that one does not need to put
# 		a new filename in two separate places, and so that the latest
# 		compile version automatically becomve shte 
# 05apr	ksl	55c   Modified in a way that implies that one must have gsl as part
# 		of the Python directory tree.  This is because I was having problems
# 		with gsl after we went to Redhat Enterprise at the Institute, and
# 		so that Stuart and I could standardise on the distribution.
# 08jul	ksl	Removed pfop from routines so no need to complile with g77
# 13jun jm      Added capability to switch to use debugger routne
#
# 13jun jm/ss	SS added parallel flag -DMPI_ON and mpicc wrapper for gcc
#		is now used as C compiler
# 13jul jm	can now compiled with gcc using 'make CC=gcc python'
# 13jul jm	kpar is now integrated into python and compiled here


#MPICC is now default compiler- currently code will not compile with gcc
CC = mpicc
# CC = gcc	can use GCC either from command line or by uncommenting this
FC = g77
# FC = gfortran
# speciify any extra compiler flags here
EXTRA_FLAGS =


#Check a load of compiler options
#this is mostly to address issue $100
ifeq (mpicc, $(CC))		
	# you're using mpicc, so we'll compile with the DMPI_ON flag
	MPI_FLAG = -DMPI_ON

	# check what underlying compiler mpi is using, and the version
	# we'll use this to print to the user and also to do some checks
	MPI_COMPILER := $(shell mpicc --showme:command)
	COMPILER_VERSION := $(shell expr `'$(CC)' -dumpversion`)
	COMPILER_PRINT_STRING = Compiling with mpicc wrapper, for compiler $(MPI_COMPILER) $(COMPILER_VERSION)

	# if it's gcc we want to check if the version is 4.8 or later
	# if it is then we'll disable aggressive loop optimizations, see #100
	ifeq (gcc, $(MPI_COMPILER))
		GCCVERSIONGTEQ4 := $(shell expr `gcc -dumpversion | cut -f1-2 -d.` \>= 4.8)
		ifeq ("$(GCCVERSIONGTEQ4)", "1")
			EXTRA_FLAGS += -fno-aggressive-loop-optimizations 	# add the flag to EXTRA_FLAGS
			COMPILER_PRINT_STRING += with -fno-aggressive-loop-optimizations
		endif
	endif	

else ifeq (gcc, $(CC))
	# no mpicc,
	MPI_FLAG =

	# check the version
	# we'll use this to print to the user and also to do some checks
	COMPILER_VERSION := $(shell expr `gcc -dumpversion`)

	# if it's gcc we want to check if the version is 4.8 or later
	# if it is then we'll disable aggressive loop optimizations, see #100
	GCCVERSIONGTEQ4 := $(shell expr `gcc -dumpversion | cut -f1-2 -d.` \>= 4.8)
	COMPILER_PRINT_STRING = Compiling with $(CC) $(COMPILER_VERSION)
	ifeq ("$(GCCVERSIONGTEQ4)", "1")
		EXTRA_FLAGS += -fno-aggressive-loop-optimizations
		COMPILER_PRINT_STRING += with -fno-aggressive-loop-optimizations
	endif

else	# you must be using clang or icc
	MPI_FLAG =

	# check the version we'll use this to print to the user
	COMPILER_VERSION = $(shell expr `$(CC) -dumpversion`)
	COMPILER_PRINT_STRING = Compiling with $(CC) $(COMPILER_VERSION)
endif

# this command finds out how many files with uncommitted changes there are
GIT_DIFF_STATUS := $(shell expr `git status --porcelain 2>/dev/null| grep "^ M" | wc -l`)
GIT_COMMIT_HASH := $(shell expr `git rev-parse HEAD`)

# Test if indent is installed. We use a different version on mac and linux.
OS_TYPE := $(shell uname -s)
ifeq ($(OS_TYPE), Darwin)
	INDENT_PATH := $(shell which gnuindent)
	INDENT_VERSION = $(shell gnuindent -version)
else
	INDENT_PATH := $(shell which indent)
	INDENT_VERSION := $(shell indent -version)
endif

ifeq (, $(INDENT_PATH))
	#If indent is not installed, error
	INDENT_STRING = Gnuindent not installed so not indenting code
	INDENT_CMD = 
else
	ifeq (GNU,$(firstword $(INDENT_VERSION)))
		INDENT_STRING = Indenting code with $(INDENT_VERSION)
		# this command runs indent with GNU styling
		INDENT_CMD = $(INDENT_PATH) -gnu -l140 -bli0 -nut *.c *.h
	else
		# if it is not GNU indent then do not run
		INDENT_STRING = $(INDENT_PATH) is not the GNU version
		INDENT_CMD = 
	endif
endif


INCLUDE = ../include
LIB = ../lib
BIN = ../bin

ifeq (D,$(firstword $(MAKECMDGOALS)))
# use pg when you want to use gprof the profiler
# to use profiler make with arguments "make D python" 
# this can be altered to whatever is best	
	CFLAGS = -g -pg -Wall $(EXTRA_FLAGS) -I$(INCLUDE) $(MPI_FLAG)
	FFLAGS = -g -pg   
	PRINT_VAR = DEBUGGING, -g -pg -Wall flags
else
# Use this for large runs
	CFLAGS = -O3 -Wall $(EXTRA_FLAGS) -I$(INCLUDE) $(MPI_FLAG)
	FFLAGS =         
	PRINT_VAR = LARGE RUNS, -03 -Wall flags
endif



# next line for debugging when concerned about memory problems and duma installed in python directory
# LDFLAGS= -L$(LIB)  -lm -lkpar  -lgsl -lgslcblas ../duma_2_5_3/libduma.a -lpthread
# next line if you want to use kpar as a library, rather than as source below
# LDFLAGS= -L$(LIB)  -lm -lkpar -lcfitsio -lgsl -lgslcblas 
LDFLAGS= -L$(LIB) -lm -lgsl -lgslcblas 

#Note that version should be a single string without spaces. 



<<<<<<< HEAD
VERSION = 82
=======
VERSION = 81c
>>>>>>> 7a52a3f5

CHOICE=1             // Compress plasma as much as possible
# CHOICE=0           //  Keep relation between plasma and wind identical

startup:
	@echo $(COMPILER_PRINT_STRING)			# prints out compiler information
	@echo 'YOU ARE COMPILING FOR' $(PRINT_VAR)	# tells user if compiling for optimized or debug
	@echo 'MPI_FLAG=' $(MPI_FLAG)
	echo "#define VERSION " \"$(VERSION)\" > version.h
	echo "#define CHOICE"   $(CHOICE) >> version.h
	echo "#define GIT_COMMIT_HASH" \"$(GIT_COMMIT_HASH)\" >> version.h
	echo "#define GIT_DIFF_STATUS" $(GIT_DIFF_STATUS)\ >> version.h

indent:
	@echo $(INDENT_STRING)
	$(INDENT_CMD)


foo: foo.o signal.o time.o
	$(CC) ${cfllags} foo.o signal.o time.o ${LDFLAGS}  -o foo


# these are the objects required for compiltion of python
# note that the kpar_source is now separate from this
python_objects = bb.o get_atomicdata.o photon2d.o photon_gen.o \
		saha.o spectra.o wind2d.o wind.o  vvector.o debug.o recipes.o \
		trans_phot.o phot_util.o resonate.o radiation.o \
		wind_updates2d.o windsave.o extract.o cdf.o roche.o random.o \
		stellar_wind.o homologous.o hydro_import.o corona.o knigge.o  disk.o\
		lines.o  continuum.o get_models.o emission.o cooling.o recomb.o diag.o \
		sv.o ionization.o  ispy.o   levels.o gradv.o reposition.o \
		anisowind.o util.o density.o  detail.o bands.o time.o \
		matom.o estimators.o wind_sum.o yso.o elvis.o cylindrical.o rtheta.o spherical.o  \
		cylind_var.o bilinear.o gridwind.o partition.o signal.o auger_ionization.o \
		agn.o shell_wind.o compton.o torus.o zeta.o dielectronic.o \
		spectral_estimators.o variable_temperature.o matom_diag.o \
		log.o lineio.o rdpar.o direct_ion.o pi_rates.o matrix_ion.o para_update.o \
		setup.o photo_gen_matom.o macro_gov.o windsave2table_sub.o \
		reverb.o paths.o setup2.o run.o brem.o search_light.o synonyms.o 
		


# For reasons that are unclear to me.  get_models.c cannot be included in the sources
# Problems ocurr due to the prototypes that are generated.  ksl 160705
python_source= bb.c get_atomicdata.c python.c photon2d.c photon_gen.c \
		saha.c spectra.c wind2d.c wind.c  vvector.c debug.c recipes.c \
		trans_phot.c phot_util.c resonate.c radiation.c \
		wind_updates2d.c windsave.c extract.c cdf.c roche.c random.c \
		stellar_wind.c homologous.c hydro_import.c corona.c knigge.c  disk.c\
		lines.c  continuum.c emission.c cooling.c recomb.c diag.c \
		sv.c ionization.c  ispy.c  levels.c gradv.c reposition.c \
		anisowind.c util.c density.c  detail.c bands.c time.c \
		matom.c estimators.c wind_sum.c yso.c elvis.c cylindrical.c rtheta.c spherical.c  \
		cylind_var.c bilinear.c gridwind.c partition.c signal.c auger_ionization.c \
		agn.c shell_wind.c compton.c torus.c zeta.c dielectronic.c \
		spectral_estimators.c variable_temperature.c matom_diag.c \
		direct_ion.c pi_rates.c matrix_ion.c para_update.c setup.c \
		photo_gen_matom.c macro_gov.c windsave2table_sub.c \
		reverb.c paths.c setup2.c run.c brem.c search_light.c synonyms.c 

#
# kpar_source is now declared seaprately from python_source so that the file log.h 
# can be made using cproto
kpar_source = lineio.c rdpar.c log.c synonyms.c

additional_py_wind_source = py_wind_sub.c py_wind_ion.c py_wind_write.c py_wind_macro.c py_wind.c 

prototypes: 
	cp templates.h templates.h.old
	cproto -I$(INCLUDE) $(python_source) ${additional_py_wind_source} > foo.h  
	cp foo.h templates.h
	cproto -I$(INCLUDE) $(kpar_source) > log.h 

python: startup  python.o $(python_objects)
	$(CC)  ${CFLAGS} python.o $(python_objects) $(kpar_objects) $(LDFLAGS) -o python
		cp $@ $(BIN)/py
		mv $@ $(BIN)/py$(VERSION)

#This line is jsut so you can use make D python for debugging
D:	
	@echo 'Debugging Mode'

py_wind_objects = py_wind.o get_atomicdata.o py_wind_sub.o windsave.o py_wind_ion.o \
		emission.o recomb.o util.o detail.o \
		cdf.o random.o recipes.o saha.o \
		stellar_wind.o homologous.o sv.o hydro_import.o corona.o knigge.o  disk.o\
		lines.o vvector.o wind2d.o wind.o  ionization.o  py_wind_write.o levels.o \
		radiation.o gradv.o phot_util.o anisowind.o resonate.o density.o \
		matom.o estimators.o yso.o elvis.o photon2d.o cylindrical.o rtheta.o spherical.o  \
		cylind_var.o bilinear.o gridwind.o py_wind_macro.o partition.o auger_ionization.o\
		spectral_estimators.o shell_wind.o compton.o torus.o zeta.o dielectronic.o \
        variable_temperature.o bb.o rdpar.o log.o direct_ion.o diag.o matrix_ion.o \
		pi_rates.o photo_gen_matom.o macro_gov.o \
		time.o reverb.o paths.o synonyms.o cooling.o



py_wind: startup $(py_wind_objects)
	$(CC) $(CFLAGS) $(py_wind_objects) $(LDFLAGS) -o py_wind
	cp $@ $(BIN)
	mv $@ $(BIN)/py_wind$(VERSION)


summarize_atomic: summarize_atomic.o get_atomicdata.o log.o rdpar.o synonyms.o  
	$(CC) $(CFLAGS) summarize_atomic.o get_atomicdata.o log.o rdpar.o  synonyms.o  -o summarize_atomic
	mv $@ $(BIN)


table_objects = windsave2table.o windsave2table_sub.o get_atomicdata.o py_wind_sub.o windsave.o py_wind_ion.o \
		emission.o recomb.o util.o detail.o \
		cdf.o random.o recipes.o saha.o \
		stellar_wind.o homologous.o sv.o hydro_import.o corona.o knigge.o  disk.o\
		lines.o vvector.o wind2d.o wind.o  ionization.o  py_wind_write.o levels.o \
		radiation.o gradv.o phot_util.o anisowind.o resonate.o density.o \
		matom.o estimators.o yso.o elvis.o photon2d.o cylindrical.o rtheta.o spherical.o  \
		cylind_var.o bilinear.o gridwind.o py_wind_macro.o partition.o auger_ionization.o\
		spectral_estimators.o shell_wind.o compton.o torus.o zeta.o dielectronic.o \
        	variable_temperature.o bb.o rdpar.o log.o direct_ion.o diag.o matrix_ion.o \
		pi_rates.o photo_gen_matom.o macro_gov.o reverb.o paths.o time.o synonyms.o cooling.o   



windsave2table: $(table_objects) 
	$(CC) $(CFLAGS) $(table_objects) $(LDFLAGS) -o windsave2table
	cp $@ $(BIN)
	mv $@ $(BIN)/windsave2table$(VERSION)

py_smooth: py_smooth.o 
	$(CC) $(CFLAGS) py_smooth.o  $(LDFLAGS)  -o py_smooth
		mv $@ $(BIN)

test_bb: bb.o test_bb.o cdf.o recipes.o bilinear.o time.o 
	$(CC)  ${CFLAGS} bb.o cdf.o test_bb.o  recipes.o bilinear.o time.o $(LDFLAGS) -o test_bb
	
test_pow: test_pow.o cdf.o recipes.o bilinear.o time.o 
	$(CC)  ${CFLAGS} cdf.o test_pow.o  recipes.o bilinear.o time.o $(LDFLAGS) -o test_pow

test_matrix: test_matrix.o $(python_objects)
	$(CC) ${CFLAGS} test_matrix.o $(python_objects) $(LDFLAGS) -o test_matrix
		mv $@ $(BIN)

test_dielectronic: test_dielectronic.o $(python_objects)
	$(CC) ${CFLAGS} test_dielectronic.o $(python_objects) $(LDFLAGS) -o test_dielectronic
		mv $@ $(BIN)

t_bilinear:  t_bilinear.o bilinear.o  
	$(CC) $(CFLAGS) t_bilinear.o  bilinear.o  $(LDFLAGS)  -o t_bilinear

test: test.o
	$(CC) $(CFLAGS) test.o  $(LDFLAGS) -o test

	
plot_roche: plot_roche.o roche.o vvector.o phot_util.o recipes.o 
	${CC} ${CFLAGS} plot_roche.o roche.o vvector.o phot_util.o recipes.o  \
		$(LDFLAGS) -o plot_roche
		mv $@ $(BIN)/plot_roche



# This diagnostic routine has not been kept up to date
py_grid: bb.o get_atomicdata.o py_grid.o photon2d.o photon_gen.o \
		saha.o spectra.o wind2d.o wind.o  vvector.o debug.o recipes.o \
		trans_phot.o phot_util.o resonate.o radiation.o \
		wind_updates2d.o windsave.o extract.o cdf.o roche.o random.o \
		stellar_wind.o homologous.o sv.o hydro_import.o corona.o knigge.o  disk.o\
		lines.o continuum.o get_models.o emission.o recomb.o util.o anisowind.o \
		sv.o ionization.o  ispy.o   levels.o gradv.o reposition.o \
		yso.o elvis.o cylindrical.o rtheta.o \
		matom.o estimators.o wind_sum.o \
		density.o bands.o detail.o 
	$(CC)  ${CFLAGS} py_grid.o get_atomicdata.o photon2d.o photon_gen.o \
		bb.o\
		saha.o spectra.o wind2d.o wind.o  vvector.o debug.o recipes.o \
		trans_phot.o phot_util.o resonate.o radiation.o \
		stellar_wind.o homologous.o  corona.o util.o anisowind.o \
		wind_updates2d.o windsave.o extract.o ispy.o bands.o\
		cdf.o roche.o random.o continuum.o get_models.o  \
		lines.o ionization.o emission.o  recomb.o reposition.o \
		sv.o hydro_import.o knigge.o disk.o  levels.o gradv.o density.o \
		yso.o elvis.o cylindrical.o rtheta.o \
		matom.o estimators.o wind_sum.o \
		detail.o \
		$(LDFLAGS) -o py_grid
		cp $@ $(BIN)/py_grid
		mv $@ $(BIN)/py_grid$(VERSION)


FILE = get_atomicdata.o atomic.o

libatomic.a:  get_atomicdata.o atomic.o
	ar ru libatomic.a get_atomicdata.o atomic.o
	ranlib libatomic.a
	mv libatomic.a $(LIB)
	cp atomic.h  $(INCLUDE)


saha_sources = saha_inv.c get_atomicdata.c

startup_saha: startup $(saha_sources)
	cproto -I$(INCLUDE) $(saha_sources) > saha_templates.h

saha_inv: saha_inv.o get_atomicdata.c
	$(CC) ${CFLAGS} saha_inv.o get_atomicdata.o
	cp $@ $(BIN)/saha_inv
	mv $@ $(BIN)/saha_inv$(VERSION)


clean :
	rm -f *.o  *~ <|MERGE_RESOLUTION|>--- conflicted
+++ resolved
@@ -138,14 +138,8 @@
 LDFLAGS= -L$(LIB) -lm -lgsl -lgslcblas 
 
 #Note that version should be a single string without spaces. 
-
-
-
-<<<<<<< HEAD
 VERSION = 82
-=======
-VERSION = 81c
->>>>>>> 7a52a3f5
+
 
 CHOICE=1             // Compress plasma as much as possible
 # CHOICE=0           //  Keep relation between plasma and wind identical
