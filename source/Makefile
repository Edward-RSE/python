# This is the makefile for the python related programs
#
# usage      make [CC=...] [D] python
# 			 make [CC=...] [D] all to remake all of the routines, and assure they
# 			 					are properly indented.
#
# Adding D causes the routine to be run in a way that profiling and debuggers  can be used more easily.
# Otherwise the run will be optimized to run as fast as possible. CC is an option to choose
# a different compiler other than mpicc.
#

#MPICC is now default compiler
CC = mpicc
# CC = gcc	# can use GCC either from command line or by uncommenting this
FC = g77
# FC = gfortran
NVCC = 
# NVCC = nvcc  # default (and only?) CUDA compiler
# specify any extra compiler flags here
EXTRA_FLAGS = -Wno-deprecated-non-prototype
LDFLAGS =

# Use the next line if you want to change the c compiler that mpicc uses, or
# better, set this outside the Makefile. Use unset to go back to the default cc
# export OMPI_MPICC=gcc-11


# COMPILER_VERSION := $(shell expr `gcc -dumpversion`)
ifeq ($(shell $(CC) -v 2>&1 | grep -c "clang version"), 1)
	XVERSION := $(shell cc -v 2>&1 | head -1 )
#	COMPILER_VERSION := $(shell $(CC) -v 2>&1 | head -1 )
else
#	COMPILER_VERSION := $(shell expr `gcc -dumpversion`)
	XVERSION:= gcc $(shell expr `gcc -dumpversion`)
endif


# This is mostly to address GitHub issues #100
# 221210 - Expression to find MPI Compiler modified so works with mpich as well as open mpi See issue #977
ifeq (mpicc, $(CC))
	# you're using mpicc, so we'll compile with the DMPI_ON flag
	MPI_FLAG = -DMPI_ON

	# check what underlying compiler mpi is using, and the version
	# we'll use this to print to the user and also to do some checks
	MPI_COMPILER := $(shell mpicc -show)
	COMPILER_VERSION := $(shell expr `'$(CC)' -dumpversion`)
	COMPILER_PRINT_STRING = Compiling with mpicc wrapper, for compiler $(MPI_COMPILER) $(COMPILER_VERSION)

	# if it's gcc we want to check if the version is 4.8 or later
	# if it is then we'll disable aggressive loop optimizations, see #100
	ifeq (gcc, $(MPI_COMPILER))
		GCCVERSIONGTEQ4 := $(shell expr `gcc -dumpversion | cut -f1-2 -d.` \>= 4.8)
		ifeq ("$(GCCVERSIONGTEQ4)", "1")
			EXTRA_FLAGS += -fno-aggressive-loop-optimizations 	# add the flag to EXTRA_FLAGS
			COMPILER_PRINT_STRING += with -fno-aggressive-loop-optimizations
		endif
	endif
else ifeq (gcc, $(CC))
	# no mpicc,
	MPI_FLAG =

	# check the version
	# we'll use this to print to the user and also to do some checks
	# COMPILER_VERSION := $(shell expr `gcc -dumpversion`)

	# if it's gcc we want to check if the version is 4.8 or later
	# if it is then we'll disable aggressive loop optimizations, see #100
	GCCVERSIONGTEQ4 := $(shell expr `gcc -dumpversion | cut -f1-2 -d.` \>= 4.8)
	COMPILER_PRINT_STRING = Compiling with $(CC) $(COMPILER_VERSION)
	ifeq ("$(GCCVERSIONGTEQ4)", "1")
		EXTRA_FLAGS += -fno-aggressive-loop-optimizations
		COMPILER_PRINT_STRING += with -fno-aggressive-loop-optimizations
	endif
else	# you must be using clang or icc
	MPI_FLAG =

	# check the version we'll use this to print to the user
	# COMPILER_VERSION = $(shell expr `$(CC) -dumpversion`)
	COMPILER_PRINT_STRING = Compiling with $(CC) $(COMPILER_VERSION)
endif

# If NVCC has been set, then we can define CUDA_FLAG = -DCUDA_ON, so the CUDA
# options in the C source are compiled
ifneq ($(NVCC), )
	CUDA_FLAG = -DCUDA_ON
	CUDA_SOURCE := $(wildcard *.cu)
	CUDA_LIBS = -lcudart -lcusolver
else
	CUDA_FLAG =
	CUDA_SOURCE =
	CUDA_LIBS =
endif

# These variables are used to compile CUDA code, and don't have to be defined
# conditionally
NVCC_FLAGS = -O3 -Werror all-warnings
CUDA_OBJECTS := $(patsubst %.cu,%.o,$(CUDA_SOURCE))

# this command finds out how many files with uncommitted changes there are
GIT_DIFF_STATUS := $(shell expr `git status --porcelain 2>/dev/null| grep "^ M" | wc -l`)
GIT_COMMIT_HASH := $(shell expr `git rev-parse HEAD`)

INDENT = yes
INCLUDE = ../include
LIB = ../lib
BIN = ../bin

ifeq (D,$(firstword $(MAKECMDGOALS)))
# use pg when you want to use gprof the profiler
# to use profiler make with arguments "make D python"
# this can be altered to whatever is best
	CFLAGS = -std=gnu99 -g -pg -Wl,-Ttext-segment=0x68000000 -Wall -Werror $(EXTRA_FLAGS) -I$(INCLUDE) $(MPI_FLAG) ${CUDA_FLAG}
	FFLAGS = -g -pg
	PRINT_VAR = DEBUGGING, -g -pg -Wl,-Ttext-segment=0x68000000 -Wall flags
	XDEBUG = True
# Make the assumption that when using Clang the user is on MacOS, which doesn't
# have (easy?) access to the GNU profiler or CUDA
	ifeq ($(shell $(CC) -v 2>&1 | grep -c "clang version"), 1)
		CFLAGS = -std=gnu99 -g -Wall $(EXTRA_FLAGS) -I$(INCLUDE) $(MPI_FLAG)
		FFLAGS = -g
		PRINT_VAR = DEBUGGING, -g -Wall flags
	endif
else
# Use this for large runs
	CFLAGS = -std=gnu99 -O3 -Wall $(EXTRA_FLAGS) -I$(INCLUDE) $(MPI_FLAG) ${CUDA_FLAG}
	FFLAGS =
	PRINT_VAR = LARGE RUNS, -03 -Wall flags
endif



# next line for debugging when concerned about memory problems and duma installed in python directory
# LDFLAGS= -L$(LIB)  -lm -lkpar  -lgslcblas ../duma_2_5_3/libduma.a -lpthread
# next line if you want to use kpar as a library, rather than as source below
# LDFLAGS= -L$(LIB)  -lm -lkpar -lcfitsio -lgsl -lgslcblas
LDFLAGS+= -L$(LIB) -lm -lgsl -lgslcblas $(CUDA_LIBS)


#Note that version should be a single string without spaces.


<<<<<<< HEAD
VERSION = 87g
=======
VERSION = 87h
>>>>>>> e7297722


startup:
	@echo $(COMPILER_PRINT_STRING)			# prints out compiler information
	@echo 'Compiler is really  $(XVERSION)'
	@echo 'YOU ARE COMPILING FOR' $(PRINT_VAR)	# tells user if compiling for optimized or debug
	@echo 'CFLAGS='$(CFLAGS)
	@echo 'LDFLAGS='$(LDFLAGS)
	@echo 'MPI_FLAG='$(MPI_FLAG)
	@echo 'CUDA_FLAG='$(CUDA_FLAG)
	echo "#define VERSION " \"$(VERSION)\" > version.h
	echo "#define GIT_COMMIT_HASH" \"$(GIT_COMMIT_HASH)\" >> version.h
	echo "#define GIT_DIFF_STATUS" $(GIT_DIFF_STATUS)\ >> version.h

version:
	echo "#define VERSION " \"$(VERSION)\" > version.h
	echo "#define GIT_COMMIT_HASH" \"$(GIT_COMMIT_HASH)\" >> version.h
	echo "#define GIT_DIFF_STATUS" $(GIT_DIFF_STATUS)\ >> version.h

# To ensure a uniform style within .c programs, we enforce a indent style on .c code whe
# modifications are made. For this portion of the installation to work properly, one must have
# the python scripting installed, as well as gnuindent.  On linux systems, this is generally
# not an inssue, but this is not the case for MAC OSX.  The run_indent.py routine below tries
# to sort out whether one has gindent installed; if not it issues a woraning but does not
# reformat any of the changed files.

indent:
	# Fix indenting, if necessary.
	@if [ $(INDENT) = yes ] ; then  \
	../py_progs/run_indent.py -changed ; \
	fi \


zoo:
	# Fix indenting, if necessary.
	@if [ $(INDENT) = yes ] ; then  ../py_progs/run_indent.py -changed ; fi



foo: foo.o signal.o time.o
	$(CC) ${cfllags} foo.o signal.o time.o ${LDFLAGS}  -o foo

# For reasons that are unclear to me. get_models.c cannot be included in the sources.
# Problems occur due to the prototypes that are generated. Same for kpar_source it seems.
python_source = agn.c anisowind.c atomic_extern_init.c atomicdata.c atomicdata_init.c  \
	atomicdata_sub.c bands.c bb.c bilinear.c brem.c cdf.c charge_exchange.c communicate_macro.c  \
	communicate_plasma.c communicate_wind.c compton.c continuum.c cooling.c corona.c  \
	cv.c cylind_var.c cylindrical.c define_wind.c density.c diag.c dielectronic.c direct_ion.c  \
	disk.c disk_init.c disk_photon_gen.c emission.c estimators_macro.c estimators_simple.c  \
	extract.c frame.c get_models.c gradv.c gridwind.c homologous.c hydro_import.c import.c  \
	import_calloc.c import_cylindrical.c import_rtheta.c import_spherical.c ionization.c  \
	janitor.c knigge.c levels.c lines.c macro_accelerate.c macro_gen_f.c macro_gov.c  \
	matom.c matom_diag.c matrix_cpu.c matrix_ion.c models_extern_init.c para_update.c  \
	parse.c partition.c paths.c phot_util.c photon2d.c photon_gen.c photon_gen_matom.c  \
	pi_rates.c python_extern_init.c radiation.c random.c rdpar.c rdpar_init.c recipes.c  \
	recomb.c resonate.c reverb.c roche.c rtheta.c run.c saha.c setup.c setup_disk.c setup_domains.c  \
	setup_files.c setup_line_transfer.c setup_reverb.c setup_star_bh.c shell_wind.c signal.c  \
	spectra.c spectral_estimators.c spherical.c stellar_wind.c sv.c synonyms.c time.c  \
	trans_phot.c vvector.c walls.c wind.c wind2d.c wind_sum.c wind_updates2d.c wind_util.c  \
	windsave.c windsave2table_sub.c xlog.c xtest.c zeta.c

# these are the objects required for compilation of python. We are using pattern
# substitution so we don't have to maintain two identical lists but with .o instead of
# .c. Previously these two lists were slightly different.
python_objects := $(python_source:.c=.o)

# kpar_source is now declared separately from python_source so that the file log.h
# can be made using cproto
kpar_source = rdpar.c xlog.c synonyms.c
additional_py_wind_source = py_wind_sub.c py_wind_ion.c py_wind_write.c py_wind_macro.c py_wind.c windsave2table.c windsave2table_sub.c

prototypes:
	cp templates.h templates.h.old
	cproto -I$(INCLUDE) $(python_source) ${additional_py_wind_source} > foo.h
	cp foo.h templates.h
	rm foo.h
	cproto -I$(INCLUDE) $(kpar_source) > log.h
	cproto  -I$(INCLUDE) atomicdata.c > atomic_proto.h
	cproto  -I$(INCLUDE) atomicdata_sub.c >> atomic_proto.h
	cproto  -I$(INCLUDE) atomicdata_init.c >> atomic_proto.h
	cproto  -I$(INCLUDE) recipes.c random.c cdf.c vvector.c > math_proto.h

# Recipe to create CUDA object code. If NVCC is blank, then nothing happens
# in this recipe
$(CUDA_OBJECTS): $(CUDA_SOURCE)
ifneq ($(CUDA_FLAG),)
	$(NVCC) $(NVCC_FLAGS) -DCUDA_ON -I$(INCLUDE) -c $< -o $@
endif

python: startup python.o $(python_objects) $(CUDA_OBJECTS)
	$(CC) $(CFLAGS) python.o $(python_objects) $(CUDA_OBJECTS) $(kpar_objects) $(LDFLAGS) -o python
	cp $@ $(BIN)/py
        ifdef XDEBUG
	  mv $@ $(BIN)/py$(VERSION)_debug
        else
	  mv $@ $(BIN)/py$(VERSION)
        endif
	# Fix indenting, if necessary.
	@if [ $(INDENT) = yes ] ; then  ../py_progs/run_indent.py -changed ; fi


#This line is just so you can use make D python for debugging
D:
	@echo 'Debugging Mode'

# Define the objects for the helper programs. They, in general, they all need
# to link with all of Python due to how interlinked a lot of it is.

py_wind_objects = py_wind.o py_wind_ion.o py_wind_macro.o py_wind_sub.o py_wind_write.o $(python_objects)
table_objects = windsave2table.o $(python_objects) # windsave2table_sub.o is already part of $(python_objects)
rhf_objects = rad_hydro_files.o $(python_objects)
modify_wind_objects = modify_wind.o $(python_objects)
inspect_wind_objects = inspect_wind.o $(python_objects)
py_optd_obj = py_optd.o py_optd_output.o py_optd_trans.o py_optd_util.o py_optd_extern_init.o $(python_objects)

run_indent:
	../py_progs/run_indent.py -all_no_headers

py_wind: startup $(py_wind_objects) $(CUDA_OBJECTS)
	$(CC) $(CFLAGS) $(py_wind_objects) $(CUDA_OBJECTS) $(LDFLAGS) -o py_wind
	cp $@ $(BIN)
	mv $@ $(BIN)/py_wind$(VERSION)
	@if [ $(INDENT) = yes ] ; then  ../py_progs/run_indent.py -changed ; fi

windsave2table: startup $(table_objects) $(CUDA_OBJECTS)
	$(CC) $(CFLAGS) $(table_objects) $(CUDA_OBJECTS) $(LDFLAGS) -o windsave2table
	cp $@ $(BIN)
	mv $@ $(BIN)/windsave2table$(VERSION)
	@if [ $(INDENT) = yes ] ; then  ../py_progs/run_indent.py -changed ; fi

rad_hydro_files: startup $(rhf_objects) $(CUDA_OBJECTS)
	$(CC) $(CFLAGS) $(rhf_objects) $(CUDA_OBJECTS) $(LDFLAGS) -o rad_hydro_files
	cp $@ $(BIN)
	mv $@ $(BIN)/rad_hydro_files$(VERSION)
	@if [ $(INDENT) = yes ] ; then  ../py_progs/run_indent.py -changed ; fi

modify_wind: startup $(modify_wind_objects) $(CUDA_OBJECTS)
	$(CC) $(CFLAGS) $(modify_wind_objects) $(CUDA_OBJECTS) $(LDFLAGS) -o modify_wind
	cp $@ $(BIN)
	mv $@ $(BIN)/modify_wind$(VERSION)
	@if [ $(INDENT) = yes ] ; then  ../py_progs/run_indent.py -changed ; fi

inspect_wind: startup $(inspect_wind_objects) $(CUDA_OBJECTS)
	$(CC) $(CFLAGS) $(inspect_wind_objects) $(CUDA_OBJECTS) $(LDFLAGS)  -o inspect_wind
	cp $@ $(BIN)
	mv $@ $(BIN)/inspect_wind$(VERSION)
	@if [ $(INDENT) = yes ] ; then  ../py_progs/run_indent.py -changed ; fi

py_optd: startup $(py_optd_obj) $(CUDA_OBJECTS)
	$(CC) $(CFLAGS) $(py_optd_obj) $(CUDA_OBJECTS) $(LDFLAGS) -o $@
	cp $@ $(BIN)
	mv $@ $(BIN)/py_optd$(VERSION)
	@if [ $(INDENT) = yes ] ; then  ../py_progs/run_indent.py -changed ; fi

# unit_tests allows one to test low level routines, but one must be aware that one needs to define
# everything in the main routine before one can probe a particular routine.
unit_test: startup unit_test.o $(python_objects)
	$(CC) ${CFLAGS} unit_test.o $(python_objects) $(kpar_objects) $(LDFLAGS) -o unit_test
	cp $@ $(BIN)/unit_test
	# Fix indenting, if necessary.
	@if [ $(INDENT) = yes ] ; then  ../py_progs/run_indent.py -changed ; fi

# The next recipe is used to run the unit tests, using the same CC and NVCC as
# the Python source. It doesn't require anything to be compiled, actually, as
# the Makefile in tests/ will compile what is requried
check:
	cd tests; make check NVCC=$(NVCC) CC=$(CC)

# The next line runs recompiles all of the routines after first cleaning the directory
# all: clean run_indent python windsave2table py_wind
all: clean python windsave2table py_wind indent rad_hydro_files modify_wind inspect_wind py_optd

FILE = atomicdata.o atomicdata_init.o atomicdata_sub.o atomic.o

libatomic.a:  atomicdata.o atomicdata_init.o atomic.o
	aor ru libatomic.a atomicdata.o atomic.o
	ranlib libatomic.a
	mv libatomic.a $(LIB)
	cp atomic.h  $(INCLUDE)

clean :
	rm -f *.o  *~
	cd tests; make clean<|MERGE_RESOLUTION|>--- conflicted
+++ resolved
@@ -14,7 +14,7 @@
 # CC = gcc	# can use GCC either from command line or by uncommenting this
 FC = g77
 # FC = gfortran
-NVCC = 
+NVCC =
 # NVCC = nvcc  # default (and only?) CUDA compiler
 # specify any extra compiler flags here
 EXTRA_FLAGS = -Wno-deprecated-non-prototype
@@ -140,11 +140,7 @@
 #Note that version should be a single string without spaces.
 
 
-<<<<<<< HEAD
-VERSION = 87g
-=======
 VERSION = 87h
->>>>>>> e7297722
 
 
 startup:
