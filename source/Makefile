# This is the makefile for the python related programs
#
# usage      make [CC=...] [D] python
#
# Adding D causes the routine to be run in a way that profiling and ddd can be used.
# Otherwise the run will be optimized to run as fast as possible. CC is an option to choose
# a different compiler other than mpicc.
#
# History
# 05jan	ksl	54f  Modified Makefile so that the Version number is automatically
# 		copied to version.h  Also fixed so that one does not need to put
# 		a new filename in two separate places, and so that the latest
# 		compile version automatically becomve shte 
# 05apr	ksl	55c   Modified in a way that implies that one must have gsl as part
# 		of the Python directory tree.  This is because I was having problems
# 		with gsl after we went to Redhat Enterprise at the Institute, and
# 		so that Stuart and I could standardise on the distribution.
# 08jul	ksl	Removed pfop from routines so no need to complile with g77
# 13jun jm      Added capability to switch to use debugger routne
#
# 13jun jm/ss	SS added parallel flag -DMPI_ON and mpicc wrapper for gcc
#		is now used as C compiler
# 13jul jm	can now compiled with gcc using 'make CC=gcc python'
# 13jul jm	kpar is now integrated into python and compiled here


#MPICC is now default compiler- currently code will not compile with gcc
CC = mpicc
# CC = gcc	can use GCC either from command line or by uncommenting this
FC = g77
# FC = gfortran
# speciify any extra compiler flags here
EXTRA_FLAGS =


#Check a load of compiler options
#this is mostly to address issue $100
ifeq (mpicc, $(CC))		
	# you're using mpicc, so we'll compile with the DMPI_ON flag
	MPI_FLAG = -DMPI_ON

	# check what underlying compiler mpi is using, and the version
	# we'll use this to print to the user and also to do some checks
	MPI_COMPILER := $(shell mpicc --showme:command)
	COMPILER_VERSION := $(shell expr `'$(CC)' -dumpversion`)
	COMPILER_PRINT_STRING = Compiling with mpicc wrapper, for compiler $(MPI_COMPILER) $(COMPILER_VERSION)

	# if it's gcc we want to check if the version is 4.8 or later
	# if it is then we'll disable aggressive loop optimizations, see #100
	ifeq (gcc, $(MPI_COMPILER))
		GCCVERSIONGTEQ4 := $(shell expr `gcc -dumpversion | cut -f1-2 -d.` \>= 4.8)
		ifeq ("$(GCCVERSIONGTEQ4)", "1")
			EXTRA_FLAGS += -fno-aggressive-loop-optimizations 	# add the flag to EXTRA_FLAGS
			COMPILER_PRINT_STRING += with -fno-aggressive-loop-optimizations
		endif
	endif	

else ifeq (gcc, $(CC))
	# no mpicc,
	MPI_FLAG =

	# check the version
	# we'll use this to print to the user and also to do some checks
	COMPILER_VERSION := $(shell expr `gcc -dumpversion`)

	# if it's gcc we want to check if the version is 4.8 or later
	# if it is then we'll disable aggressive loop optimizations, see #100
	GCCVERSIONGTEQ4 := $(shell expr `gcc -dumpversion | cut -f1-2 -d.` \>= 4.8)
	COMPILER_PRINT_STRING = Compiling with $(CC) $(COMPILER_VERSION)
	ifeq ("$(GCCVERSIONGTEQ4)", "1")
		EXTRA_FLAGS += -fno-aggressive-loop-optimizations
		COMPILER_PRINT_STRING += with -fno-aggressive-loop-optimizations
	endif

else	# you must be using clang or icc
	MPI_FLAG =

	# check the version we'll use this to print to the user
	COMPILER_VERSION = $(shell expr `$(CC) -dumpversion`)
	COMPILER_PRINT_STRING = Compiling with $(CC) $(COMPILER_VERSION)
endif

# this command finds out how many files with uncommitted changes there are
GIT_DIFF_STATUS := $(shell expr `git status --porcelain 2>/dev/null| grep "^ M" | wc -l`)
GIT_COMMIT_HASH := $(shell expr `git rev-parse HEAD`)

INCLUDE = ../include
LIB = ../lib
BIN = ../bin

ifeq (D,$(firstword $(MAKECMDGOALS)))
# use pg when you want to use gprof the profiler
# to use profiler make with arguments "make D python" 
# this can be altered to whatever is best	
	CFLAGS = -g -pg -Wall $(EXTRA_FLAGS) -I$(INCLUDE) $(MPI_FLAG)
	FFLAGS = -g -pg   
	PRINT_VAR = DEBUGGING, -g -pg -Wall flags
else
# Use this for large runs
	CFLAGS = -O3 -Wall $(EXTRA_FLAGS) -I$(INCLUDE) $(MPI_FLAG)
	FFLAGS =         
	PRINT_VAR = LARGE RUNS, -03 -Wall flags
endif



# next line for debugging when concerned about memory problems and duma installed in python directory
# LDFLAGS= -L$(LIB)  -lm -lkpar -lcfitsio -lgsl -lgslcblas ../duma_2_5_3/libduma.a -lpthread
# next line if you want to use kpar as a library, rather than as source below
# LDFLAGS= -L$(LIB)  -lm -lkpar -lcfitsio -lgsl -lgslcblas 
LDFLAGS= -L$(LIB) -lm -lcfitsio -lgsl -lgslcblas 

#Note that version should be a single string without spaces. 


<<<<<<< HEAD
VERSION = 81

=======

VERSION = 81a
>>>>>>> 925768e1

CHOICE=1             // Compress plasma as much as possible
# CHOICE=0           //  Keep relation between plasma and wind identical

startup:
	@echo $(COMPILER_PRINT_STRING)			# prints out compiler information
	@echo 'YOU ARE COMPILING FOR' $(PRINT_VAR)	# tells user if compiling for optimized or debug
	@echo 'MPI_FLAG=' $(MPI_FLAG)
	echo "#define VERSION " \"$(VERSION)\" > version.h
	echo "#define CHOICE"   $(CHOICE) >> version.h
	echo "#define GIT_COMMIT_HASH" \"$(GIT_COMMIT_HASH)\" >> version.h
	echo "#define GIT_DIFF_STATUS" $(GIT_DIFF_STATUS)\ >> version.h

foo: foo.o signal.o time.o
	$(CC) ${cfllags} foo.o signal.o time.o ${LDFLAGS}  -o foo


# these are the objects required for compiltion of python
# note that the kpar_source is now separate from this
python_objects = bb.o get_atomicdata.o photon2d.o photon_gen.o \
		saha.o spectra.o wind2d.o wind.o  vvector.o debug.o recipes.o \
		trans_phot.o phot_util.o resonate.o radiation.o \
		wind_updates2d.o windsave.o extract.o pdf.o roche.o random.o \
		stellar_wind.o homologous.o hydro_import.o corona.o knigge.o  disk.o\
		lines.o  continuum.o get_models.o emission.o recomb.o diag.o \
		sv.o ionization.o  ispy.o   levels.o gradv.o reposition.o \
		anisowind.o util.o density.o  detail.o bands.o time.o \
		matom.o estimators.o wind_sum.o yso.o elvis.o cylindrical.o rtheta.o spherical.o  \
		cylind_var.o bilinear.o gridwind.o partition.o signal.o auger_ionization.o \
		agn.o shell_wind.o compton.o torus.o zeta.o dielectronic.o \
		spectral_estimators.o variable_temperature.o matom_diag.o \
		log.o lineio.o rdpar.o direct_ion.o pi_rates.o matrix_ion.o para_update.o \
		setup.o photo_gen_matom.o macro_gov.o \
		reverb.o paths.o setup2.o run.o brem.o search_light.o
		


# For reasons that are unclear to me.  get_models.c cannot be included in the sources
# Problems ocurr due to the prototypes that are generated.  ksl 160705
python_source= bb.c get_atomicdata.c python.c photon2d.c photon_gen.c \
		saha.c spectra.c wind2d.c wind.c  vvector.c debug.c recipes.c \
		trans_phot.c phot_util.c resonate.c radiation.c \
		wind_updates2d.c windsave.c extract.c pdf.c roche.c random.c \
		stellar_wind.c homologous.c hydro_import.c corona.c knigge.c  disk.c\
		lines.c  continuum.c emission.c recomb.c diag.c \
		sv.c ionization.c  ispy.c  levels.c gradv.c reposition.c \
		anisowind.c util.c density.c  detail.c bands.c time.c \
		matom.c estimators.c wind_sum.c yso.c elvis.c cylindrical.c rtheta.c spherical.c  \
		cylind_var.c bilinear.c gridwind.c partition.c signal.c auger_ionization.c \
		agn.c shell_wind.c compton.c torus.c zeta.c dielectronic.c \
		spectral_estimators.c variable_temperature.c matom_diag.c \
		direct_ion.c pi_rates.c matrix_ion.c para_update.c setup.c \
		photo_gen_matom.c macro_gov.c \
		reverb.c paths.c setup2.c run.c brem.c search_light.c

# kpar_source is now declared seaprately from python_source so that the file log.h 
# can be made using cproto
kpar_source = lineio.c rdpar.c log.c 

additional_py_wind_source = py_wind_sub.c py_wind_ion.c py_wind_write.c py_wind_macro.c py_wind.c 

prototypes: 
	cp templates.h templates.h.old
	cproto -I$(INCLUDE) $(python_source) ${additional_py_wind_source} > foo.h  
	cp foo.h templates.h
	cproto -I$(INCLUDE) $(kpar_source) > log.h 

python: startup  python.o $(python_objects)
	$(CC)  ${CFLAGS} python.o $(python_objects) $(kpar_objects) $(LDFLAGS) -o python
		cp $@ $(BIN)/py
		mv $@ $(BIN)/py$(VERSION)

#This line is jsut so you can use make D python for debugging
D:	
	@echo 'Debugging Mode'

py_wind_objects = py_wind.o get_atomicdata.o py_wind_sub.o windsave.o py_wind_ion.o \
		emission.o recomb.o util.o detail.o \
		pdf.o random.o recipes.o saha.o \
		stellar_wind.o homologous.o sv.o hydro_import.o corona.o knigge.o  disk.o\
		lines.o vvector.o wind2d.o wind.o  ionization.o  py_wind_write.o levels.o \
		radiation.o gradv.o phot_util.o anisowind.o resonate.o density.o \
		matom.o estimators.o yso.o elvis.o photon2d.o cylindrical.o rtheta.o spherical.o  \
		cylind_var.o bilinear.o gridwind.o py_wind_macro.o partition.o auger_ionization.o\
		spectral_estimators.o shell_wind.o compton.o torus.o zeta.o dielectronic.o \
        variable_temperature.o bb.o rdpar.o log.o direct_ion.o diag.o matrix_ion.o \
		pi_rates.o photo_gen_matom.o macro_gov.o \
		time.o reverb.o paths.o



py_wind: startup $(py_wind_objects)
	$(CC) $(CFLAGS) $(py_wind_objects) $(LDFLAGS) -o py_wind
	cp $@ $(BIN)
	mv $@ $(BIN)/py_wind$(VERSION)


summarize_atomic: summarize_atomic.o get_atomicdata.o log.o rdpar.o  
	$(CC) $(CFLAGS) summarize_atomic.o get_atomicdata.o log.o rdpar.o   -o summarize_atomic
	mv $@ $(BIN)


table_objects = windsave2table.o get_atomicdata.o py_wind_sub.o windsave.o py_wind_ion.o \
		emission.o recomb.o util.o detail.o \
		pdf.o random.o recipes.o saha.o \
		stellar_wind.o homologous.o sv.o hydro_import.o corona.o knigge.o  disk.o\
		lines.o vvector.o wind2d.o wind.o  ionization.o  py_wind_write.o levels.o \
		radiation.o gradv.o phot_util.o anisowind.o resonate.o density.o \
		matom.o estimators.o yso.o elvis.o photon2d.o cylindrical.o rtheta.o spherical.o  \
		cylind_var.o bilinear.o gridwind.o py_wind_macro.o partition.o auger_ionization.o\
		spectral_estimators.o shell_wind.o compton.o torus.o zeta.o dielectronic.o \
        	variable_temperature.o bb.o rdpar.o log.o direct_ion.o diag.o matrix_ion.o \
		pi_rates.o photo_gen_matom.o macro_gov.o reverb.o paths.o time.o



windsave2table: $(table_objects) 
	$(CC) $(CFLAGS) $(table_objects) $(LDFLAGS) -o windsave2table
	cp $@ $(BIN)
	mv $@ $(BIN)/windsave2table$(VERSION)

py_smooth: py_smooth.o 
	$(CC) $(CFLAGS) py_smooth.o  $(LDFLAGS)  -o py_smooth
		mv $@ $(BIN)

test_bb: bb.o test_bb.o pdf.o recipes.o bilinear.o time.o 
	$(CC)  ${CFLAGS} bb.o pdf.o test_bb.o  recipes.o bilinear.o time.o $(LDFLAGS) -o test_bb
	
test_pow: test_pow.o pdf.o recipes.o bilinear.o time.o 
	$(CC)  ${CFLAGS} pdf.o test_pow.o  recipes.o bilinear.o time.o $(LDFLAGS) -o test_pow

test_matrix: test_matrix.o $(python_objects)
	$(CC) ${CFLAGS} test_matrix.o $(python_objects) $(LDFLAGS) -o test_matrix
		mv $@ $(BIN)

test_dielectronic: test_dielectronic.o $(python_objects)
	$(CC) ${CFLAGS} test_dielectronic.o $(python_objects) $(LDFLAGS) -o test_dielectronic
		mv $@ $(BIN)

t_bilinear:  t_bilinear.o bilinear.o  
	$(CC) $(CFLAGS) t_bilinear.o  bilinear.o  $(LDFLAGS)  -o t_bilinear

	
plot_roche: plot_roche.o roche.o vvector.o phot_util.o recipes.o 
	${CC} ${CFLAGS} plot_roche.o roche.o vvector.o phot_util.o recipes.o  \
		$(LDFLAGS) -o plot_roche
		mv $@ $(BIN)/plot_roche



# This diagnostic routine has not been kept up to date
py_grid: bb.o get_atomicdata.o py_grid.o photon2d.o photon_gen.o \
		saha.o spectra.o wind2d.o wind.o  vvector.o debug.o recipes.o \
		trans_phot.o phot_util.o resonate.o radiation.o \
		wind_updates2d.o windsave.o extract.o pdf.o roche.o random.o \
		stellar_wind.o homologous.o sv.o hydro_import.o corona.o knigge.o  disk.o\
		lines.o continuum.o get_models.o emission.o recomb.o util.o anisowind.o \
		sv.o ionization.o  ispy.o   levels.o gradv.o reposition.o \
		yso.o elvis.o cylindrical.o rtheta.o \
		matom.o estimators.o wind_sum.o \
		density.o bands.o detail.o 
	$(CC)  ${CFLAGS} py_grid.o get_atomicdata.o photon2d.o photon_gen.o \
		bb.o\
		saha.o spectra.o wind2d.o wind.o  vvector.o debug.o recipes.o \
		trans_phot.o phot_util.o resonate.o radiation.o \
		stellar_wind.o homologous.o  corona.o util.o anisowind.o \
		wind_updates2d.o windsave.o extract.o ispy.o bands.o\
		pdf.o roche.o random.o continuum.o get_models.o  \
		lines.o ionization.o emission.o  recomb.o reposition.o \
		sv.o hydro_import.o knigge.o disk.o  levels.o gradv.o density.o \
		yso.o elvis.o cylindrical.o rtheta.o \
		matom.o estimators.o wind_sum.o \
		detail.o \
		$(LDFLAGS) -o py_grid
		cp $@ $(BIN)/py_grid
		mv $@ $(BIN)/py_grid$(VERSION)


FILE = get_atomicdata.o atomic.o

libatomic.a:  get_atomicdata.o atomic.o
	ar ru libatomic.a get_atomicdata.o atomic.o
	ranlib libatomic.a
	mv libatomic.a $(LIB)
	cp atomic.h  $(INCLUDE)


saha_sources = saha_inv.c get_atomicdata.c

startup_saha: startup $(saha_sources)
	cproto -I$(INCLUDE) $(saha_sources) > saha_templates.h

saha_inv: saha_inv.o get_atomicdata.c
	$(CC) ${CFLAGS} saha_inv.o get_atomicdata.o
	cp $@ $(BIN)/saha_inv
	mv $@ $(BIN)/saha_inv$(VERSION)


clean :
	rm -f *.o  *~ <|MERGE_RESOLUTION|>--- conflicted
+++ resolved
@@ -111,15 +111,8 @@
 LDFLAGS= -L$(LIB) -lm -lcfitsio -lgsl -lgslcblas 
 
 #Note that version should be a single string without spaces. 
-
-
-<<<<<<< HEAD
-VERSION = 81
-
-=======
-
 VERSION = 81a
->>>>>>> 925768e1
+
 
 CHOICE=1             // Compress plasma as much as possible
 # CHOICE=0           //  Keep relation between plasma and wind identical
