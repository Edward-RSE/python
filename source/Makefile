--- conflicted
+++ resolved
@@ -10,7 +10,7 @@
 # 05jan	ksl	54f  Modified Makefile so that the Version number is automatically
 # 		copied to version.h  Also fixed so that one does not need to put
 # 		a new filename in two separate places, and so that the latest
-# 		compile version automatically becomve shte 
+# 		compile version automatically becomve shte
 # 05apr	ksl	55c   Modified in a way that implies that one must have gsl as part
 # 		of the Python directory tree.  This is because I was having problems
 # 		with gsl after we went to Redhat Enterprise at the Institute, and
@@ -35,7 +35,7 @@
 
 #Check a load of compiler options
 #this is mostly to address issue $100
-ifeq (mpicc, $(CC))		
+ifeq (mpicc, $(CC))
 	# you're using mpicc, so we'll compile with the DMPI_ON flag
 	MPI_FLAG = -DMPI_ON
 
@@ -53,7 +53,7 @@
 			EXTRA_FLAGS += -fno-aggressive-loop-optimizations 	# add the flag to EXTRA_FLAGS
 			COMPILER_PRINT_STRING += with -fno-aggressive-loop-optimizations
 		endif
-	endif	
+	endif
 
 else ifeq (gcc, $(CC))
 	# no mpicc,
@@ -97,7 +97,7 @@
 ifeq (, $(INDENT_PATH))
 	#If indent is not installed, error
 	INDENT_STRING = Gnuindent not installed so not indenting code
-	INDENT_CMD = 
+	INDENT_CMD =
 else
 	ifeq (GNU,$(firstword $(INDENT_VERSION)))
 		INDENT_STRING = Indenting code with $(INDENT_VERSION)
@@ -106,7 +106,7 @@
 	else
 		# if it is not GNU indent then do not run
 		INDENT_STRING = $(INDENT_PATH) is not the GNU version
-		INDENT_CMD = 
+		INDENT_CMD =
 	endif
 endif
 
@@ -117,15 +117,15 @@
 
 ifeq (D,$(firstword $(MAKECMDGOALS)))
 # use pg when you want to use gprof the profiler
-# to use profiler make with arguments "make D python" 
-# this can be altered to whatever is best	
+# to use profiler make with arguments "make D python"
+# this can be altered to whatever is best
 	CFLAGS = -g -pg -Wall $(EXTRA_FLAGS) -I$(INCLUDE) $(MPI_FLAG)
-	FFLAGS = -g -pg   
+	FFLAGS = -g -pg
 	PRINT_VAR = DEBUGGING, -g -pg -Wall flags
 else
 # Use this for large runs
 	CFLAGS = -O3 -Wall $(EXTRA_FLAGS) -I$(INCLUDE) $(MPI_FLAG)
-	FFLAGS =         
+	FFLAGS =
 	PRINT_VAR = LARGE RUNS, -03 -Wall flags
 endif
 
@@ -134,19 +134,15 @@
 # next line for debugging when concerned about memory problems and duma installed in python directory
 # LDFLAGS= -L$(LIB)  -lm -lkpar  -lgsl -lgslcblas ../duma_2_5_3/libduma.a -lpthread
 # next line if you want to use kpar as a library, rather than as source below
-# LDFLAGS= -L$(LIB)  -lm -lkpar -lcfitsio -lgsl -lgslcblas 
-LDFLAGS= -L$(LIB) -lm -lgsl -lgslcblas 
-
-#Note that version should be a single string without spaces. 
-<<<<<<< HEAD
-VERSION = 82i
-=======
+# LDFLAGS= -L$(LIB)  -lm -lkpar -lcfitsio -lgsl -lgslcblas
+LDFLAGS= -L$(LIB) -lm -lgsl -lgslcblas
+
+#Note that version should be a single string without spaces.
 VERSION = 81a
 
 
 CHOICE=1             // Compress plasma as much as possible
 # CHOICE=0           //  Keep relation between plasma and wind identical
->>>>>>> e465558e
 
 startup:
 	@echo $(COMPILER_PRINT_STRING)			# prints out compiler information
@@ -184,7 +180,7 @@
 		import.o import_spherical.o import_cylindrical.o import_rtheta.o \
 		reverb.o paths.o setup.o run.o brem.o synonyms.o \
 		setup_reverb.o
-		
+
 
 
 # For reasons that are unclear to me.  get_models.c cannot be included in the sources
@@ -208,17 +204,17 @@
 		setup_reverb.c
 
 #
-# kpar_source is now declared seaprately from python_source so that the file log.h 
+# kpar_source is now declared seaprately from python_source so that the file log.h
 # can be made using cproto
 kpar_source = rdpar.c xlog.c synonyms.c
 
 additional_py_wind_source = py_wind_sub.c py_wind_ion.c py_wind_write.c py_wind_macro.c py_wind.c windsave2table.c windsave2table_sub.c
 
-prototypes: 
+prototypes:
 	cp templates.h templates.h.old
-	cproto -I$(INCLUDE) $(python_source) ${additional_py_wind_source} > foo.h  
+	cproto -I$(INCLUDE) $(python_source) ${additional_py_wind_source} > foo.h
 	cp foo.h templates.h
-	cproto -I$(INCLUDE) $(kpar_source) > log.h 
+	cproto -I$(INCLUDE) $(kpar_source) > log.h
 
 python: startup  python.o $(python_objects)
 	$(CC)  ${CFLAGS} python.o $(python_objects) $(kpar_objects) $(LDFLAGS) -o python
@@ -226,7 +222,7 @@
 		mv $@ $(BIN)/py$(VERSION)
 
 #This line is jsut so you can use make D python for debugging
-D:	
+D:
 	@echo 'Debugging Mode'
 
 py_wind_objects = py_wind.o get_atomicdata.o py_wind_sub.o windsave.o py_wind_ion.o \
@@ -263,11 +259,11 @@
 		cylind_var.o bilinear.o gridwind.o py_wind_macro.o partition.o \
 		spectral_estimators.o shell_wind.o compton.o zeta.o dielectronic.o \
 		bb.o rdpar.o xlog.o direct_ion.o diag.o matrix_ion.o \
-		pi_rates.o photo_gen_matom.o macro_gov.o reverb.o paths.o time.o synonyms.o cooling.o   
-
-
-
-windsave2table: $(table_objects) 
+		pi_rates.o photo_gen_matom.o macro_gov.o reverb.o paths.o time.o synonyms.o cooling.o
+
+
+
+windsave2table: $(table_objects)
 	$(CC) $(CFLAGS) $(table_objects) $(LDFLAGS) -o windsave2table
 	cp $@ $(BIN)
 	mv $@ $(BIN)/windsave2table$(VERSION)
@@ -287,4 +283,4 @@
 
 
 clean :
-	rm -f *.o  *~ +	rm -f *.o  *~