# This is the makefile for the python related programs
#
# usage      make [CC=...] [D] python
#
# Adding D causes the routine to be run in a way that profiling and ddd can be used.
# Otherwise the run will be optimized to run as fast as possible. CC is an option to choose
# a different compiler other than mpicc.
#
# History
# 05jan	ksl	54f  Modified Makefile so that the Version number is automatically
# 		copied to version.h  Also fixed so that one does not need to put
# 		a new filename in two separate places, and so that the latest
# 		compile version automatically becomve shte
# 05apr	ksl	55c   Modified in a way that implies that one must have gsl as part
# 		of the Python directory tree.  This is because I was having problems
# 		with gsl after we went to Redhat Enterprise at the Institute, and
# 		so that Stuart and I could standardise on the distribution.
# 08jul	ksl	Removed pfop from routines so no need to complile with g77
# 13jun jm      Added capability to switch to use debugger routne
#
# 13jun jm/ss	SS added parallel flag -DMPI_ON and mpicc wrapper for gcc
#		is now used as C compiler
# 13jul jm	can now compiled with gcc using 'make CC=gcc python'
# 13jul jm	kpar is now integrated into python and compiled here


#MPICC is now default compiler- currently code will not compile with gcc
CC = mpicc
# CC = gcc	can use GCC either from command line or by uncommenting this
FC = g77
# FC = gfortran
# speciify any extra compiler flags here
EXTRA_FLAGS =


#Check a load of compiler options
#this is mostly to address issue $100
ifeq (mpicc, $(CC))
	# you're using mpicc, so we'll compile with the DMPI_ON flag
	MPI_FLAG = -DMPI_ON

	# check what underlying compiler mpi is using, and the version
	# we'll use this to print to the user and also to do some checks
	MPI_COMPILER := $(shell mpicc --showme:command)
	COMPILER_VERSION := $(shell expr `'$(CC)' -dumpversion`)
	COMPILER_PRINT_STRING = Compiling with mpicc wrapper, for compiler $(MPI_COMPILER) $(COMPILER_VERSION)

	# if it's gcc we want to check if the version is 4.8 or later
	# if it is then we'll disable aggressive loop optimizations, see #100
	ifeq (gcc, $(MPI_COMPILER))
		GCCVERSIONGTEQ4 := $(shell expr `gcc -dumpversion | cut -f1-2 -d.` \>= 4.8)
		ifeq ("$(GCCVERSIONGTEQ4)", "1")
			EXTRA_FLAGS += -fno-aggressive-loop-optimizations 	# add the flag to EXTRA_FLAGS
			COMPILER_PRINT_STRING += with -fno-aggressive-loop-optimizations
		endif
	endif

else ifeq (gcc, $(CC))
	# no mpicc,
	MPI_FLAG =

	# check the version
	# we'll use this to print to the user and also to do some checks
	COMPILER_VERSION := $(shell expr `gcc -dumpversion`)

	# if it's gcc we want to check if the version is 4.8 or later
	# if it is then we'll disable aggressive loop optimizations, see #100
	GCCVERSIONGTEQ4 := $(shell expr `gcc -dumpversion | cut -f1-2 -d.` \>= 4.8)
	COMPILER_PRINT_STRING = Compiling with $(CC) $(COMPILER_VERSION)
	ifeq ("$(GCCVERSIONGTEQ4)", "1")
		EXTRA_FLAGS += -fno-aggressive-loop-optimizations
		COMPILER_PRINT_STRING += with -fno-aggressive-loop-optimizations
	endif

else	# you must be using clang or icc
	MPI_FLAG =

	# check the version we'll use this to print to the user
	COMPILER_VERSION = $(shell expr `$(CC) -dumpversion`)
	COMPILER_PRINT_STRING = Compiling with $(CC) $(COMPILER_VERSION)
endif

# this command finds out how many files with uncommitted changes there are
GIT_DIFF_STATUS := $(shell expr `git status --porcelain 2>/dev/null| grep "^ M" | wc -l`)
GIT_COMMIT_HASH := $(shell expr `git rev-parse HEAD`)

# Test if indent is installed. We use a different version on mac and linux.
<<<<<<< HEAD
# OS_TYPE := $(shell uname -s)
# ifeq ($(OS_TYPE), Darwin)
# 	INDENT_PATH := $(shell which gnuindent)
# 	INDENT_VERSION = $(shell gnuindent -version)
# else
# 	INDENT_PATH := $(shell which indent)
# 	INDENT_VERSION := $(shell indent -version)
# endif

# ifeq (, $(INDENT_PATH))
# 	#If indent is not installed, error
# 	INDENT_STRING = Gnuindent not installed so not indenting code
# 	INDENT_CMD = 
# else
# 	ifeq (GNU,$(firstword $(INDENT_VERSION)))
# 		INDENT_STRING = Indenting code with $(INDENT_VERSION)
# 		# this command runs indent with GNU styling
# 		INDENT_CMD = $(INDENT_PATH) -gnu -l140 -bli0 -nut *.c *.h
# 	else
# 		# if it is not GNU indent then do not run
# 		INDENT_STRING = $(INDENT_PATH) is not the GNU version
# 		INDENT_CMD = 
# 	endif
# endif
=======
OS_TYPE := $(shell uname -s)
ifeq ($(OS_TYPE), Darwin)
	INDENT_PATH := $(shell which gnuindent)
	INDENT_VERSION = $(shell gnuindent -version)
else
	INDENT_PATH := $(shell which indent)
	INDENT_VERSION := $(shell indent -version)
endif

ifeq (, $(INDENT_PATH))
	#If indent is not installed, error
	INDENT_STRING = Gnuindent not installed so not indenting code
	INDENT_CMD =
else
	ifeq (GNU,$(firstword $(INDENT_VERSION)))
		INDENT_STRING = Indenting code with $(INDENT_VERSION)
		# this command runs indent with GNU styling
		INDENT_CMD = $(INDENT_PATH) -gnu -l140 -bli0 -nut *.c *.h
	else
		# if it is not GNU indent then do not run
		INDENT_STRING = $(INDENT_PATH) is not the GNU version
		INDENT_CMD =
	endif
endif
>>>>>>> 0147ce24


INCLUDE = ../include
LIB = ../lib
BIN = ../bin

ifeq (D,$(firstword $(MAKECMDGOALS)))
# use pg when you want to use gprof the profiler
# to use profiler make with arguments "make D python"
# this can be altered to whatever is best
	CFLAGS = -g -pg -Wall $(EXTRA_FLAGS) -I$(INCLUDE) $(MPI_FLAG)
	FFLAGS = -g -pg
	PRINT_VAR = DEBUGGING, -g -pg -Wall flags
else
# Use this for large runs
	CFLAGS = -O3 -Wall $(EXTRA_FLAGS) -I$(INCLUDE) $(MPI_FLAG)
	FFLAGS =
	PRINT_VAR = LARGE RUNS, -03 -Wall flags
endif



# next line for debugging when concerned about memory problems and duma installed in python directory
# LDFLAGS= -L$(LIB)  -lm -lkpar  -lgsl -lgslcblas ../duma_2_5_3/libduma.a -lpthread
# next line if you want to use kpar as a library, rather than as source below
# LDFLAGS= -L$(LIB)  -lm -lkpar -lcfitsio -lgsl -lgslcblas
LDFLAGS= -L$(LIB) -lm -lgsl -lgslcblas

#Note that version should be a single string without spaces.
VERSION = 81a

<<<<<<< HEAD
#Note that version should be a single string without spaces. 
VERSION = 82k
=======

CHOICE=1             // Compress plasma as much as possible
# CHOICE=0           //  Keep relation between plasma and wind identical
>>>>>>> 0147ce24

startup:
	@echo $(COMPILER_PRINT_STRING)			# prints out compiler information
	@echo 'YOU ARE COMPILING FOR' $(PRINT_VAR)	# tells user if compiling for optimized or debug
	@echo 'MPI_FLAG=' $(MPI_FLAG)
	echo "#define VERSION " \"$(VERSION)\" > version.h
	echo "#define GIT_COMMIT_HASH" \"$(GIT_COMMIT_HASH)\" >> version.h
	echo "#define GIT_DIFF_STATUS" $(GIT_DIFF_STATUS)\ >> version.h

# indent:
# 	@echo $(INDENT_STRING)
# 	$(INDENT_CMD)


foo: foo.o signal.o time.o
	$(CC) ${cfllags} foo.o signal.o time.o ${LDFLAGS}  -o foo


# these are the objects required for compiltion of python
# note that the kpar_source is now separate from this
python_objects = bb.o get_atomicdata.o photon2d.o photon_gen.o parse.o setup_files.o \
		saha.o spectra.o wind2d.o wind.o  vvector.o recipes.o \
		trans_phot.o phot_util.o resonate.o radiation.o \
		wind_updates2d.o windsave.o extract.o cdf.o roche.o random.o \
		stellar_wind.o homologous.o hydro_import.o corona.o knigge.o  disk.o\
		lines.o  continuum.o get_models.o emission.o cooling.o recomb.o diag.o \
		sv.o ionization.o  levels.o gradv.o reposition.o \
		anisowind.o util.o density.o  bands.o time.o \
		matom.o estimators.o wind_sum.o yso.o cylindrical.o rtheta.o spherical.o  \
		cylind_var.o bilinear.o gridwind.o partition.o signal.o  \
		agn.o shell_wind.o compton.o zeta.o dielectronic.o \
		spectral_estimators.o matom_diag.o \
		xlog.o rdpar.o direct_ion.o pi_rates.o matrix_ion.o para_update.o \
		setup_star_bh.o setup_domains.o setup_disk.o photo_gen_matom.o macro_gov.o windsave2table_sub.o \
		import.o import_spherical.o import_cylindrical.o import_rtheta.o \
		reverb.o paths.o setup.o run.o brem.o synonyms.o \
<<<<<<< HEAD
		setup_reverb.o setup_line_transfer.o
		
=======
		setup_reverb.o

>>>>>>> 0147ce24


# For reasons that are unclear to me.  get_models.c cannot be included in the sources
# Problems ocurr due to the prototypes that are generated.  ksl 160705
python_source= bb.c get_atomicdata.c python.c photon2d.c photon_gen.c parse.c \
		saha.c spectra.c wind2d.c wind.c  vvector.c recipes.c \
		trans_phot.c phot_util.c resonate.c radiation.c setup_files.c \
		wind_updates2d.c windsave.c extract.c cdf.c roche.c random.c \
		stellar_wind.c homologous.c hydro_import.c corona.c knigge.c  disk.c\
		lines.c  continuum.c emission.c cooling.c recomb.c diag.c \
		sv.c ionization.c  levels.c gradv.c reposition.c \
		anisowind.c util.c density.c  bands.c time.c \
		matom.c estimators.c wind_sum.c yso.c cylindrical.c rtheta.c spherical.c  \
		cylind_var.c bilinear.c gridwind.c partition.c signal.c  \
		agn.c shell_wind.c compton.c zeta.c dielectronic.c \
		spectral_estimators.c matom_diag.c \
		direct_ion.c pi_rates.c matrix_ion.c para_update.c setup_star_bh.c setup_domains.c \
		setup_disk.c photo_gen_matom.c macro_gov.c windsave2table_sub.c \
		import.c import_spherical.c import_cylindrical.c import_rtheta.c\
		reverb.c paths.c setup.c run.c brem.c synonyms.c \
		setup_reverb.c setup_line_transfer.c

#
# kpar_source is now declared seaprately from python_source so that the file log.h
# can be made using cproto
kpar_source = rdpar.c xlog.c synonyms.c

additional_py_wind_source = py_wind_sub.c py_wind_ion.c py_wind_write.c py_wind_macro.c py_wind.c windsave2table.c windsave2table_sub.c

prototypes:
	cp templates.h templates.h.old
	cproto -I$(INCLUDE) $(python_source) ${additional_py_wind_source} > foo.h
	cp foo.h templates.h
	cproto -I$(INCLUDE) $(kpar_source) > log.h

python: startup  python.o $(python_objects)
	$(CC)  ${CFLAGS} python.o $(python_objects) $(kpar_objects) $(LDFLAGS) -o python
		cp $@ $(BIN)/py
		mv $@ $(BIN)/py$(VERSION)

#This line is jsut so you can use make D python for debugging
D:
	@echo 'Debugging Mode'

py_wind_objects = py_wind.o get_atomicdata.o py_wind_sub.o windsave.o py_wind_ion.o \
		emission.o recomb.o util.o  \
		cdf.o random.o recipes.o saha.o \
		stellar_wind.o homologous.o sv.o hydro_import.o corona.o knigge.o  disk.o\
		lines.o vvector.o wind2d.o wind.o  ionization.o  py_wind_write.o levels.o \
		radiation.o gradv.o phot_util.o anisowind.o resonate.o density.o \
		matom.o estimators.o yso.o photon2d.o cylindrical.o rtheta.o spherical.o \
		import.o import_spherical.o import_cylindrical.o import_rtheta.o \
		cylind_var.o bilinear.o gridwind.o py_wind_macro.o partition.o \
		spectral_estimators.o shell_wind.o compton.o zeta.o dielectronic.o \
		bb.o rdpar.o xlog.o direct_ion.o diag.o matrix_ion.o \
		pi_rates.o photo_gen_matom.o macro_gov.o \
		time.o reverb.o paths.o synonyms.o cooling.o windsave2table_sub.o



py_wind: startup $(py_wind_objects)
	$(CC) $(CFLAGS) $(py_wind_objects) $(LDFLAGS) -o py_wind
	cp $@ $(BIN)
	mv $@ $(BIN)/py_wind$(VERSION)



table_objects = windsave2table.o windsave2table_sub.o get_atomicdata.o py_wind_sub.o windsave.o py_wind_ion.o \
		emission.o recomb.o util.o  \
		cdf.o random.o recipes.o saha.o \
		stellar_wind.o homologous.o sv.o hydro_import.o corona.o knigge.o  disk.o\
		lines.o vvector.o wind2d.o wind.o  ionization.o  py_wind_write.o levels.o \
		radiation.o gradv.o phot_util.o anisowind.o resonate.o density.o \
		matom.o estimators.o yso.o photon2d.o cylindrical.o rtheta.o spherical.o \
		import.o import_spherical.o import_cylindrical.o import_rtheta.o  \
		cylind_var.o bilinear.o gridwind.o py_wind_macro.o partition.o \
		spectral_estimators.o shell_wind.o compton.o zeta.o dielectronic.o \
		bb.o rdpar.o xlog.o direct_ion.o diag.o matrix_ion.o \
		pi_rates.o photo_gen_matom.o macro_gov.o reverb.o paths.o time.o synonyms.o cooling.o



windsave2table: $(table_objects)
	$(CC) $(CFLAGS) $(table_objects) $(LDFLAGS) -o windsave2table
	cp $@ $(BIN)
	mv $@ $(BIN)/windsave2table$(VERSION)

run_indent:
	../py_progs/run_indent.py -all


# The next line runs recompiles all of the routines after first cleaning the directory
all: clean run_indent python windsave2table py_wind


FILE = get_atomicdata.o atomic.o

libatomic.a:  get_atomicdata.o atomic.o
	ar ru libatomic.a get_atomicdata.o atomic.o
	ranlib libatomic.a
	mv libatomic.a $(LIB)
	cp atomic.h  $(INCLUDE)



clean :
	rm -f *.o  *~<|MERGE_RESOLUTION|>--- conflicted
+++ resolved
@@ -31,10 +31,11 @@
 # FC = gfortran
 # speciify any extra compiler flags here
 EXTRA_FLAGS =
-
-
-#Check a load of compiler options
-#this is mostly to address issue $100
+LDFLAGS =
+
+
+# Check a load of compiler options
+# This is mostly to address GitHub issues #100 and #474
 ifeq (mpicc, $(CC))
 	# you're using mpicc, so we'll compile with the DMPI_ON flag
 	MPI_FLAG = -DMPI_ON
@@ -47,6 +48,7 @@
 
 	# if it's gcc we want to check if the version is 4.8 or later
 	# if it is then we'll disable aggressive loop optimizations, see #100
+	# for issue #474, we don't need to add -lrt as the mpicc wrapper will do this for us
 	ifeq (gcc, $(MPI_COMPILER))
 		GCCVERSIONGTEQ4 := $(shell expr `gcc -dumpversion | cut -f1-2 -d.` \>= 4.8)
 		ifeq ("$(GCCVERSIONGTEQ4)", "1")
@@ -65,11 +67,21 @@
 
 	# if it's gcc we want to check if the version is 4.8 or later
 	# if it is then we'll disable aggressive loop optimizations, see #100
+	# for old versions of gcc, we need to link -lrt for our timing routines
 	GCCVERSIONGTEQ4 := $(shell expr `gcc -dumpversion | cut -f1-2 -d.` \>= 4.8)
 	COMPILER_PRINT_STRING = Compiling with $(CC) $(COMPILER_VERSION)
 	ifeq ("$(GCCVERSIONGTEQ4)", "1")
 		EXTRA_FLAGS += -fno-aggressive-loop-optimizations
 		COMPILER_PRINT_STRING += with -fno-aggressive-loop-optimizations
+	else
+		# This is to ensure that we don't add -lrt to clang which uses an old version of gcc
+		# Most likely, this check should be smarter i.e. check if it really is clang and we
+		# should probably check for masOS 10.12 or later
+		OS := $(shell uname -s)
+		ifneq (Darwin, $(OS))
+			LDFLAGS += -lrt
+			COMPILER_PRINT_STRING += with -lrt
+		endif
 	endif
 
 else	# you must be using clang or icc
@@ -85,7 +97,6 @@
 GIT_COMMIT_HASH := $(shell expr `git rev-parse HEAD`)
 
 # Test if indent is installed. We use a different version on mac and linux.
-<<<<<<< HEAD
 # OS_TYPE := $(shell uname -s)
 # ifeq ($(OS_TYPE), Darwin)
 # 	INDENT_PATH := $(shell which gnuindent)
@@ -98,7 +109,7 @@
 # ifeq (, $(INDENT_PATH))
 # 	#If indent is not installed, error
 # 	INDENT_STRING = Gnuindent not installed so not indenting code
-# 	INDENT_CMD = 
+# 	INDENT_CMD =
 # else
 # 	ifeq (GNU,$(firstword $(INDENT_VERSION)))
 # 		INDENT_STRING = Indenting code with $(INDENT_VERSION)
@@ -107,35 +118,9 @@
 # 	else
 # 		# if it is not GNU indent then do not run
 # 		INDENT_STRING = $(INDENT_PATH) is not the GNU version
-# 		INDENT_CMD = 
+# 		INDENT_CMD =
 # 	endif
 # endif
-=======
-OS_TYPE := $(shell uname -s)
-ifeq ($(OS_TYPE), Darwin)
-	INDENT_PATH := $(shell which gnuindent)
-	INDENT_VERSION = $(shell gnuindent -version)
-else
-	INDENT_PATH := $(shell which indent)
-	INDENT_VERSION := $(shell indent -version)
-endif
-
-ifeq (, $(INDENT_PATH))
-	#If indent is not installed, error
-	INDENT_STRING = Gnuindent not installed so not indenting code
-	INDENT_CMD =
-else
-	ifeq (GNU,$(firstword $(INDENT_VERSION)))
-		INDENT_STRING = Indenting code with $(INDENT_VERSION)
-		# this command runs indent with GNU styling
-		INDENT_CMD = $(INDENT_PATH) -gnu -l140 -bli0 -nut *.c *.h
-	else
-		# if it is not GNU indent then do not run
-		INDENT_STRING = $(INDENT_PATH) is not the GNU version
-		INDENT_CMD =
-	endif
-endif
->>>>>>> 0147ce24
 
 
 INCLUDE = ../include
@@ -162,19 +147,11 @@
 # LDFLAGS= -L$(LIB)  -lm -lkpar  -lgsl -lgslcblas ../duma_2_5_3/libduma.a -lpthread
 # next line if you want to use kpar as a library, rather than as source below
 # LDFLAGS= -L$(LIB)  -lm -lkpar -lcfitsio -lgsl -lgslcblas
-LDFLAGS= -L$(LIB) -lm -lgsl -lgslcblas
+LDFLAGS+= -L$(LIB) -lm -lgsl -lgslcblas
 
 #Note that version should be a single string without spaces.
-VERSION = 81a
-
-<<<<<<< HEAD
-#Note that version should be a single string without spaces. 
-VERSION = 82k
-=======
-
-CHOICE=1             // Compress plasma as much as possible
-# CHOICE=0           //  Keep relation between plasma and wind identical
->>>>>>> 0147ce24
+
+VERSION = 83
 
 startup:
 	@echo $(COMPILER_PRINT_STRING)			# prints out compiler information
@@ -202,7 +179,7 @@
 		stellar_wind.o homologous.o hydro_import.o corona.o knigge.o  disk.o\
 		lines.o  continuum.o get_models.o emission.o cooling.o recomb.o diag.o \
 		sv.o ionization.o  levels.o gradv.o reposition.o \
-		anisowind.o util.o density.o  bands.o time.o \
+		anisowind.o wind_util.o density.o  bands.o time.o \
 		matom.o estimators.o wind_sum.o yso.o cylindrical.o rtheta.o spherical.o  \
 		cylind_var.o bilinear.o gridwind.o partition.o signal.o  \
 		agn.o shell_wind.o compton.o zeta.o dielectronic.o \
@@ -211,13 +188,8 @@
 		setup_star_bh.o setup_domains.o setup_disk.o photo_gen_matom.o macro_gov.o windsave2table_sub.o \
 		import.o import_spherical.o import_cylindrical.o import_rtheta.o \
 		reverb.o paths.o setup.o run.o brem.o synonyms.o \
-<<<<<<< HEAD
-		setup_reverb.o setup_line_transfer.o
-		
-=======
-		setup_reverb.o
-
->>>>>>> 0147ce24
+		setup_reverb.o setup_line_transfer.o rdpar_init.o
+
 
 
 # For reasons that are unclear to me.  get_models.c cannot be included in the sources
@@ -229,7 +201,7 @@
 		stellar_wind.c homologous.c hydro_import.c corona.c knigge.c  disk.c\
 		lines.c  continuum.c emission.c cooling.c recomb.c diag.c \
 		sv.c ionization.c  levels.c gradv.c reposition.c \
-		anisowind.c util.c density.c  bands.c time.c \
+		anisowind.c wind_util.c density.c  bands.c time.c \
 		matom.c estimators.c wind_sum.c yso.c cylindrical.c rtheta.c spherical.c  \
 		cylind_var.c bilinear.c gridwind.c partition.c signal.c  \
 		agn.c shell_wind.c compton.c zeta.c dielectronic.c \
@@ -241,7 +213,7 @@
 		setup_reverb.c setup_line_transfer.c
 
 #
-# kpar_source is now declared seaprately from python_source so that the file log.h
+# kpar_source is now declared separately from python_source so that the file log.h
 # can be made using cproto
 kpar_source = rdpar.c xlog.c synonyms.c
 
@@ -251,19 +223,21 @@
 	cp templates.h templates.h.old
 	cproto -I$(INCLUDE) $(python_source) ${additional_py_wind_source} > foo.h
 	cp foo.h templates.h
+	rm foo.h
 	cproto -I$(INCLUDE) $(kpar_source) > log.h
+	cproto  -I$(INCLUDE) get_atomicdata.c > atomic_proto.h
 
 python: startup  python.o $(python_objects)
-	$(CC)  ${CFLAGS} python.o $(python_objects) $(kpar_objects) $(LDFLAGS) -o python
-		cp $@ $(BIN)/py
-		mv $@ $(BIN)/py$(VERSION)
+	$(CC) ${CFLAGS} python.o $(python_objects) $(kpar_objects) $(LDFLAGS) -o python
+	cp $@ $(BIN)/py
+	mv $@ $(BIN)/py$(VERSION)
 
 #This line is jsut so you can use make D python for debugging
 D:
 	@echo 'Debugging Mode'
 
 py_wind_objects = py_wind.o get_atomicdata.o py_wind_sub.o windsave.o py_wind_ion.o \
-		emission.o recomb.o util.o  \
+		emission.o recomb.o wind_util.o  \
 		cdf.o random.o recipes.o saha.o \
 		stellar_wind.o homologous.o sv.o hydro_import.o corona.o knigge.o  disk.o\
 		lines.o vvector.o wind2d.o wind.o  ionization.o  py_wind_write.o levels.o \
@@ -274,7 +248,8 @@
 		spectral_estimators.o shell_wind.o compton.o zeta.o dielectronic.o \
 		bb.o rdpar.o xlog.o direct_ion.o diag.o matrix_ion.o \
 		pi_rates.o photo_gen_matom.o macro_gov.o \
-		time.o reverb.o paths.o synonyms.o cooling.o windsave2table_sub.o
+		time.o reverb.o paths.o synonyms.o cooling.o windsave2table_sub.o \
+		rdpar_init.o
 
 
 
@@ -286,7 +261,7 @@
 
 
 table_objects = windsave2table.o windsave2table_sub.o get_atomicdata.o py_wind_sub.o windsave.o py_wind_ion.o \
-		emission.o recomb.o util.o  \
+		emission.o recomb.o wind_util.o  \
 		cdf.o random.o recipes.o saha.o \
 		stellar_wind.o homologous.o sv.o hydro_import.o corona.o knigge.o  disk.o\
 		lines.o vvector.o wind2d.o wind.o  ionization.o  py_wind_write.o levels.o \
@@ -295,7 +270,7 @@
 		import.o import_spherical.o import_cylindrical.o import_rtheta.o  \
 		cylind_var.o bilinear.o gridwind.o py_wind_macro.o partition.o \
 		spectral_estimators.o shell_wind.o compton.o zeta.o dielectronic.o \
-		bb.o rdpar.o xlog.o direct_ion.o diag.o matrix_ion.o \
+		bb.o rdpar.o rdpar_init.o xlog.o direct_ion.o diag.o matrix_ion.o \
 		pi_rates.o photo_gen_matom.o macro_gov.o reverb.o paths.o time.o synonyms.o cooling.o
 
 
@@ -324,4 +299,4 @@
 
 
 clean :
-	rm -f *.o  *~+	rm -f *.o  *~ 