
/***********************************************************/
/** @file  windsave.c
 * @author ksl
 * @date   March, 2018
 *
 * @brief  Routines to save and read in the structues the constitute
 * a model and and spectra which have been genrerated
 *
 * 
 * The first two routines in this file write and read the wind structure.  		
 * The second two routines do the same thing for the spectrum structure
 * 
 * ### Notes ###
 *
 * The files here are all written out as binary files.  They are
 * used for restars, and also by routines like py_wind and windsave2talbe
 * which inspect what is happening in the wind.
 *
 * There are separate ascii_writing 
 * routines for writing the spectra out for plotting.)
 * 
 ***********************************************************/

#include <stdio.h>
#include <stdlib.h>
#include <string.h>
#include <math.h>
#include "atomic.h"
#include "python.h"



/**********************************************************/
/** 
 * @brief      Save all of the strutures associated with the 
 * wind to a file
 *
 * @param [in] char  filename[]   The name of the file to write to
 * @return     The number of successful writes
 *
 * @details
 *
 * ### Notes ###
 *
 * For the most part, adding a variable to the structures geo,
 * or plasma, does not require changes to this routine, unless
 * new variable length arrays are involved.
 *
 **********************************************************/

int
wind_save (filename)
     char filename[];
{
  FILE *fptr, *fopen ();
  char line[LINELENGTH];
  int n, m;

  if ((fptr = fopen (filename, "w")) == NULL)
  {
    Error ("wind_save: Unable to open %s\n", filename);
    Exit (0);
  }

  sprintf (line, "Version %s\n", VERSION);
  n = fwrite (line, sizeof (line), 1, fptr);
  n += fwrite (&geo, sizeof (geo), 1, fptr);
  n += fwrite (zdom, sizeof (domain_dummy), geo.ndomain, fptr);
  n += fwrite (wmain, sizeof (wind_dummy), NDIM2, fptr);
  n += fwrite (&disk, sizeof (disk), 1, fptr);
  n += fwrite (&qdisk, sizeof (disk), 1, fptr);
  n += fwrite (plasmamain, sizeof (plasma_dummy), NPLASMA, fptr);

/* Write out the variable length arrays
in the plasma structure */

  for (m = 0; m < NPLASMA; m++)
  {
    n += fwrite (plasmamain[m].density, sizeof (double), nions, fptr);
    n += fwrite (plasmamain[m].partition, sizeof (double), nions, fptr);

    n += fwrite (plasmamain[m].ioniz, sizeof (double), nions, fptr);
    n += fwrite (plasmamain[m].recomb, sizeof (double), nions, fptr);
    n += fwrite (plasmamain[m].inner_recomb, sizeof (double), nions, fptr);


    n += fwrite (plasmamain[m].scatters, sizeof (int), nions, fptr);
    n += fwrite (plasmamain[m].xscatters, sizeof (double), nions, fptr);

    n += fwrite (plasmamain[m].heat_ion, sizeof (double), nions, fptr);
    n += fwrite (plasmamain[m].cool_rr_ion, sizeof (double), nions, fptr);
    n += fwrite (plasmamain[m].cool_dr_ion, sizeof (double), nions, fptr);
    n += fwrite (plasmamain[m].lum_rr_ion, sizeof (double), nions, fptr);


    n += fwrite (plasmamain[m].levden, sizeof (double), nlte_levels, fptr);
    n += fwrite (plasmamain[m].recomb_simple, sizeof (double), nphot_total, fptr);
    n += fwrite (plasmamain[m].recomb_simple_upweight, sizeof (double), nphot_total, fptr);
    n += fwrite (plasmamain[m].kbf_use, sizeof (double), nphot_total, fptr);
  }

/* Now write out the macro atom info */

  if (geo.nmacro)
  {
    n += fwrite (macromain, sizeof (macro_dummy), NPLASMA, fptr);
    for (m = 0; m < NPLASMA; m++)
    {
      n += fwrite (macromain[m].jbar, sizeof (double), size_Jbar_est, fptr);
      n += fwrite (macromain[m].jbar_old, sizeof (double), size_Jbar_est, fptr);
      n += fwrite (macromain[m].gamma, sizeof (double), size_gamma_est, fptr);
      n += fwrite (macromain[m].gamma_old, sizeof (double), size_gamma_est, fptr);
      n += fwrite (macromain[m].gamma_e, sizeof (double), size_gamma_est, fptr);
      n += fwrite (macromain[m].gamma_e_old, sizeof (double), size_gamma_est, fptr);
      n += fwrite (macromain[m].alpha_st, sizeof (double), size_gamma_est, fptr);
      n += fwrite (macromain[m].alpha_st_old, sizeof (double), size_gamma_est, fptr);
      n += fwrite (macromain[m].alpha_st_e, sizeof (double), size_gamma_est, fptr);
      n += fwrite (macromain[m].alpha_st_e_old, sizeof (double), size_gamma_est, fptr);
      n += fwrite (macromain[m].recomb_sp, sizeof (double), size_alpha_est, fptr);
      n += fwrite (macromain[m].recomb_sp_e, sizeof (double), size_alpha_est, fptr);
      n += fwrite (macromain[m].matom_emiss, sizeof (double), nlevels_macro, fptr);
      n += fwrite (macromain[m].matom_abs, sizeof (double), nlevels_macro, fptr);

    }

  }

  fclose (fptr);

<<<<<<< HEAD
  //Log
  //  ("wind_write sizes: NPLASMA %d size_Jbar_est %d size_gamma_est %d size_alpha_est %d nlevels_macro %d\n",
  //   NPLASMA, size_Jbar_est, size_gamma_est, size_alpha_est, nlevels_macro);
=======
  Log_silent
    ("wind_write sizes: NPLASMA %d size_Jbar_est %d size_gamma_est %d size_alpha_est %d nlevels_macro %d\n",
     NPLASMA, size_Jbar_est, size_gamma_est, size_alpha_est, nlevels_macro);
>>>>>>> c54bcc0f

  return (n);

}

/*

   wind_read (filename)

   History
	11dec	ksl	Updated so returns -1 if it cannot open the windsave file.  This
			was done to enable one to handle missing files differently in
			different cases
	14jul	nsh	Code added to read in variable length arrays in plasma structure
	15aug	ksl	Updated to read domain structure
	15oct	ksl	Updated to read disk and qdisk stuctures
*/


/**********************************************************/
/** 
 * @brief      Read back the windsavefile 
 *
 * @param [in] char  filename[]   The full name of the windsave file
 * @return     The number of successful reads, or -1 if the file cannot 
 * be opened
 *
 * @details
 * 
 * The routine reads in both the windsave file and the
 * associated atomic data files for a model. It also reads the
 * disk and qdisk structures.
 *
 *
 * ### Notes ###
 *
 * ### Programming Comment ### 
 * This routine calls wind_complete. This looks superfluous, since 
 * wind_complete and its subsidiary routines but it
 * also appears harmless.  ksl 
 *
 **********************************************************/

int
wind_read (filename)
     char filename[];
{
  FILE *fptr, *fopen ();
  int n, m;
  char line[LINELENGTH];
  char version[LINELENGTH];

  if ((fptr = fopen (filename, "r")) == NULL)
  {
    return (-1);
  }

  n = fread (line, sizeof (line), 1, fptr);
  sscanf (line, "%*s %s", version);
  Log ("Reading Windfile %s created with python version %s with python version %s\n", filename, version, VERSION);

  /* Now read in the geo structure */

  n += fread (&geo, sizeof (geo), 1, fptr);


  /* Read the atomic data file.  This is necessary to do here in order to establish the 
   * values for the dimensionality of some of the variable length structures, associated 
   * with macro atoms, especially but likely to be a good idea ovrall
   */

  get_atomic_data (geo.atomic_filename);


/* Now allocate space for the wind array */

  NDIM2 = geo.ndim2;
  NPLASMA = geo.nplasma;

  zdom = (DomainPtr) calloc (sizeof (domain_dummy), MaxDom);
  n += fread (zdom, sizeof (domain_dummy), geo.ndomain, fptr);

  calloc_wind (NDIM2);
  n += fread (wmain, sizeof (wind_dummy), NDIM2, fptr);

  /* Read the disk and qdisk structures */

  n += fread (&disk, sizeof (disk), 1, fptr);
  n += fread (&qdisk, sizeof (disk), 1, fptr);

  calloc_plasma (NPLASMA);

  n += fread (plasmamain, sizeof (plasma_dummy), NPLASMA, fptr);

  /*Allocate space for the dynamically allocated plasma arrays */

  calloc_dyn_plasma (NPLASMA);


  /* Read in the dynamically allocated plasma arrays */

  for (m = 0; m < NPLASMA; m++)
  {

    n += fread (plasmamain[m].density, sizeof (double), nions, fptr);
    n += fread (plasmamain[m].partition, sizeof (double), nions, fptr);

    n += fread (plasmamain[m].ioniz, sizeof (double), nions, fptr);
    n += fread (plasmamain[m].recomb, sizeof (double), nions, fptr);
    n += fread (plasmamain[m].inner_recomb, sizeof (double), nions, fptr);

    n += fread (plasmamain[m].scatters, sizeof (int), nions, fptr);
    n += fread (plasmamain[m].xscatters, sizeof (double), nions, fptr);

    n += fread (plasmamain[m].heat_ion, sizeof (double), nions, fptr);
    n += fread (plasmamain[m].cool_rr_ion, sizeof (double), nions, fptr);
    n += fread (plasmamain[m].cool_dr_ion, sizeof (double), nions, fptr);
    n += fread (plasmamain[m].lum_rr_ion, sizeof (double), nions, fptr);

    n += fread (plasmamain[m].levden, sizeof (double), nlte_levels, fptr);
    n += fread (plasmamain[m].recomb_simple, sizeof (double), nphot_total, fptr);
    n += fread (plasmamain[m].recomb_simple_upweight, sizeof (double), nphot_total, fptr);
    n += fread (plasmamain[m].kbf_use, sizeof (double), nphot_total, fptr);
  }


  /*Allocate space for macro-atoms and read in the data */

  if (geo.nmacro > 0)
  {
    calloc_macro (NPLASMA);
    n += fread (macromain, sizeof (macro_dummy), NPLASMA, fptr);
    calloc_estimators (NPLASMA);

    for (m = 0; m < NPLASMA; m++)
    {
      n += fread (macromain[m].jbar, sizeof (double), size_Jbar_est, fptr);
      n += fread (macromain[m].jbar_old, sizeof (double), size_Jbar_est, fptr);
      n += fread (macromain[m].gamma, sizeof (double), size_gamma_est, fptr);
      n += fread (macromain[m].gamma_old, sizeof (double), size_gamma_est, fptr);
      n += fread (macromain[m].gamma_e, sizeof (double), size_gamma_est, fptr);
      n += fread (macromain[m].gamma_e_old, sizeof (double), size_gamma_est, fptr);
      n += fread (macromain[m].alpha_st, sizeof (double), size_gamma_est, fptr);
      n += fread (macromain[m].alpha_st_old, sizeof (double), size_gamma_est, fptr);
      n += fread (macromain[m].alpha_st_e, sizeof (double), size_gamma_est, fptr);
      n += fread (macromain[m].alpha_st_e_old, sizeof (double), size_gamma_est, fptr);
      n += fread (macromain[m].recomb_sp, sizeof (double), size_alpha_est, fptr);
      n += fread (macromain[m].recomb_sp_e, sizeof (double), size_alpha_est, fptr);
      n += fread (macromain[m].matom_emiss, sizeof (double), nlevels_macro, fptr);
      n += fread (macromain[m].matom_abs, sizeof (double), nlevels_macro, fptr);

      /* Force recalculation of kpkt_rates */

      macromain[m].kpkt_rates_known = 0;
    }

  }

  fclose (fptr);

  wind_complete (wmain);

  Log ("Read geometry and wind structures from windsavefile %s\n", filename);

  return (n);

}




/**********************************************************/
/** 
 * @brief      A driver routine that calls coordinate-system specific routines
 * that complete the descirption of the wind
 *
 * @param [in] WindPtr w  The entire wind
 * @return     Always returns 0
 *
 * @details
 *
 * For the most point, the various routines that are called
 * just recalculate some of the various arrays used for 
 * finding the boundaries of an individual cell.
 *
 * ### Notes ###
 *
 * The need to call this routine whenever a windsave file is read
 * in could be obviated if all of the variable length arrays
 * in domains were actually written out.  But since these
 * variables are easy to calculate again, it is done here.
 * 
 *
 **********************************************************/

int
wind_complete (w)
     WindPtr w;
{
  int ndom;

  /* JM Loop over number of domains */

  //OLD printf ("geo.ndomain %d\n", geo.ndomain);

  for (ndom = 0; ndom < geo.ndomain; ndom++)
  {
    if (zdom[ndom].coord_type == SPHERICAL)
    {
      spherical_wind_complete (ndom, w);
    }
    else if (zdom[ndom].coord_type == CYLIND)
    {
      cylind_wind_complete (ndom, w);
    }
    else if (zdom[ndom].coord_type == RTHETA)
    {
      rtheta_wind_complete (ndom, w);
    }
    else if (zdom[ndom].coord_type == CYLVAR)
    {
      cylvar_wind_complete (ndom, w);
    }
    else
    {
      Error ("wind_complete: Don't know how to complete coord_type %d\n", zdom[ndom].coord_type);
      Exit (0);
    }

  }
  return (0);
}


/**********************************************************/
/** 
 * @brief      Save all the spectra to a binary file
 *
 * @param [in] char  filename[]   The file to write to 
 * @return     The number of successful writes
 *
 * @details
 *
 * ### Notes ###
 * 
 * The program exits if one cannot write the file
 *
 **********************************************************/

int
spec_save (filename)
     char filename[];
{

  FILE *fptr, *fopen ();
  char line[LINELENGTH];
  int n;

  if ((fptr = fopen (filename, "w")) == NULL)
  {
    Error ("spec_save: Unable to open %s\n", filename);
    Exit (0);
  }

  sprintf (line, "Version %s  nspectra %d\n", VERSION, nspectra);
  n = fwrite (line, sizeof (line), 1, fptr);
  n += fwrite (xxspec, sizeof (spectrum_dummy), nspectra, fptr);
  fclose (fptr);

  return (n);
}



/**********************************************************/
/** 
 * @brief      Read the binary file containing all the spectra
 *
 * @param [in] char  filename[]   The name of the file
 * @return     The number of spectra that were read in
 *
 * @details
 *
 * The routine allocates space for the spectra and reads
 * then in.
 *
 * ### Notes ###
 *
 * The first line of the file contains the Python version
 * and the number of spectra to be read in
 * 
 * The program exits if the file does not exist
 *
 **********************************************************/

int
spec_read (filename)
     char filename[];
{
  FILE *fptr, *fopen ();
  int n;

  char line[LINELENGTH];
  char version[LINELENGTH];

  if ((fptr = fopen (filename, "r")) == NULL)
  {
    Error ("spec_read: Unable to open %s\n", filename);
    Exit (0);
  }

  n = fread (line, sizeof (line), 1, fptr);

  sscanf (line, "%*s %s %*s %d", version, &nspectra);
  Log ("Reading specfile %s with %d spectra created with python version %s with python version %s\n", filename, nspectra, version, VERSION);


  /* First allocate space */

  xxspec = calloc (sizeof (spectrum_dummy), nspectra);
  if (xxspec == NULL)
  {
    Error ("spectrum_init: Could not allocate memory for %d spectra with %d wavelengths\n", nspectra, NWAVE);
    Exit (0);
  }

/* Now read the rest of the file */

  n += fread (xxspec, sizeof (spectrum_dummy), nspectra, fptr);

  fclose (fptr);

  Log ("Read spec structures from specfile %s\n", filename);

  return (n);

}<|MERGE_RESOLUTION|>--- conflicted
+++ resolved
@@ -128,15 +128,9 @@
 
   fclose (fptr);
 
-<<<<<<< HEAD
-  //Log
-  //  ("wind_write sizes: NPLASMA %d size_Jbar_est %d size_gamma_est %d size_alpha_est %d nlevels_macro %d\n",
-  //   NPLASMA, size_Jbar_est, size_gamma_est, size_alpha_est, nlevels_macro);
-=======
   Log_silent
     ("wind_write sizes: NPLASMA %d size_Jbar_est %d size_gamma_est %d size_alpha_est %d nlevels_macro %d\n",
      NPLASMA, size_Jbar_est, size_gamma_est, size_alpha_est, nlevels_macro);
->>>>>>> c54bcc0f
 
   return (n);
 
