
/***********************************************************/
/** @file  resonate.c
 * @author ksl
 * @date   May, 2018
 *
 * @brief
 * These routines have to do with calculating where resonances are and
 * how strong they are.
 *
 * ###Notes###
 * These routines should be made geometry independent and therefore
 * should work with
 * very minor (header only) modifications in other configurations.
 *
 *
 ***********************************************************/



#include <stdio.h>
#include <stdlib.h>
#include <math.h>

#include "atomic.h"
#include "python.h"



struct photon cds_phot_old;
double cds_v2_old, cds_dvds2_old;

/**********************************************************/
/**
 * @brief     calculate the distance a photon can travel
 * within a single shell without scattering
 *
 * @param [in] WindPtr  w   the entire wind structure
 * @param [in] PhotPtr  p   A photon (bundle)
 * @param [in] double  tau_scat   the optical depth at which the photon
 * will scatter
 * @param [in,out] double *  tau   Initially the current optical depth for
 * the photon; finally the optical depth at the distance the photon can be
 * moved.
 * @param [out] int *  nres   the number of the resonance, -1 if it was electron 
 * scatttering, -2 if it was ff, -99 if the
 * distance is not limited by some kind of scatter.
 * @param [in] double  smax   the maximum distance the photon can
 * travel in the cell
 * @param [out] int *  istat   A flag indicating whether the
 * photon should scatter if it travels the distance estimated, 0 if no, TAU_SCAT if yes.
 * @return     The distance the photon can travel
 *
 * calculate_ds finds the distance the photon can travel subject to a
 * number of conditions, which include reach a distance where tau is the
 * distance where a scatter can occur, or a maximum distance set to ensure
 * we do not cross into another cell, or indeed to go so far that one is
 * not sure that the velocity can be approximated as a linear function of
 * distance.
 *
 * The routine returns the distance that the photon can travel subject to
 * these conditions and information about why the photon was halted at the
 * distance it was halted.
 *
 * @details
 *
 * ### Notes ###
 * Calculate_ds does not modify the p in any way!!
 *
 * Any paramaters that depend explicitly on the
 * coordinate gridding, such as the maximum distance the photon
 * can travel before hitting the edge of the
 * shell should be calculated outside of this routine.
 *
 * 180519 - ksl - I modified the behavior ot this routine so that nres
 * indicates that a scattering event is not limiting the maximum
 * distance.  nres is now -99 if there was no scatter, instead of
 * -1
 *
 *
 **********************************************************/
double
calculate_ds (w, p, tau_scat, tau, nres, smax, istat)
     WindPtr w;
     PhotPtr p;
     double tau_scat, *tau;
     int *nres;
     double smax;
     int *istat;
{
  int kkk;
  double kap_es;
  double freq_inner, freq_outer, dfreq, ttau, freq_av;
  double mean_freq;             //A mean freq used in compton calculations.
  int n, nn, nstart, ndelt;
  double x;
  double ds_current, ds;
  double v_inner[3], v_outer[3], v1, v2, dvds, dd;
  double v_check[3], vch, vc;
  double dvds1, dvds2;
  struct photon phot, p_now;
  int init_dvds;
  double kap_bf_tot, kap_ff, kap_cont;
  double tau_sobolev;
  WindPtr one, two;
  int check_in_grid;
  int nplasma;
  PlasmaPtr xplasma, xplasma2;
  int ndom;
  double normal[3];

  one = &w[p->grid];            //pointer to the cell where the photon bundle is located.

  nplasma = one->nplasma;
  xplasma = &plasmamain[nplasma];
  ndom = one->ndom;

  ttau = *tau;
  ds_current = 0;
  init_dvds = 0;
  dvds1 = dvds2 = 0.0;
  *nres = -1;
  *istat = P_INWIND;

  if (ttau < 0.0)
  {
    Error ("calculate_ds:  odd tau  %8.2e at %g entering calculate_ds\n", ttau, p->freq);
  }


/* Note that comp_phot compares the position and
 * direction of two photons.  If they are the same, then
 * it just takes v1 from the old value.  */

  if (comp_phot (&cds_phot_old, p))
  {
    vwind_xyz (ndom, p, v_inner);
    v1 = dot (p->lmn, v_inner);
  }
  else
  {
    v1 = cds_v2_old;
  }

  /* Initialize two photon structures phot and p_now for internal work
   * "phot"  will be a photon vector at the far edge of the cell, while p
   * remains the photon at its current positon. p_now  is located
   * at the midpoint between these tow positions.
   */

  stuff_phot (p, &phot);
  move_phot (&phot, smax);
  vwind_xyz (ndom, &phot, v_outer);
  v2 = dot (phot.lmn, v_outer);

  /* Check to see that the velocity is monotonic across the cell
   * by calculating the velocity at the midpoint of the path
   *
   * If it is not monitocinc, then reduce smax
   */
  vc = C;
  while (vc > VCHECK && smax > DFUDGE)
  {
    stuff_phot (p, &p_now);
    move_phot (&p_now, smax / 2.);
    vwind_xyz (ndom, &p_now, v_check);
    vch = dot (p_now.lmn, v_check);

    vc = fabs (vch - 0.5 * (v1 + v2));

    if (vc > VCHECK)
    {
      stuff_phot (&p_now, &phot);
      smax *= 0.5;
      v2 = vch;
    }
  }


/* This Doppler shift shifts the photon from the global to the local
 * frame of rest. Therefore multiply. See doppler notes for a discussion
 * The sign is  correct.  If the photon is moving in the same
 * direction as v, then in the rest frame of the ions,
 * then the photon frequency will be less. */


  freq_inner = p->freq * (1. - v1 / C);
  freq_outer = phot.freq * (1. - v2 / C);
  dfreq = freq_outer - freq_inner;


/* We use the doppler shifted frequency to compute the Klein-Nishina cross
 * section, if the frequency is high enough, otherwise we just use the
 * Thompson cross section.  For the time being, use the average frequency.
 * If we want true fidelity, perhaps we could compute the cross section
 * for every little path section between resonances */

  mean_freq = (freq_inner + freq_outer) / 2.0;

  /*Compute the angle averaged cross section */

  kap_es = klein_nishina (mean_freq) * xplasma->ne * zdom[ndom].fill;




/* The next section checks to see if the frequency difference on
 * the two sides is very small and if not limits the resonances
 * one has to worry about
 */

  if (fabs (dfreq) < EPSILON)
  {
    Error ("calculate_ds: v same at both sides of cell %d\n", one->nwind);
    x = -1;
    return (smax);              // This is not really the best thing to do, but it avoids disaster below

  }
  else if (dfreq > 0)
  {
    limit_lines (freq_inner, freq_outer);
    nstart = nline_min;
    ndelt = 1;
  }
  else
  {
    limit_lines (freq_outer, freq_inner);
    nstart = nline_max;
    ndelt = (-1);
  }

/*nline_min, nline_max, and nline_delt are found in atomic.h and
 * are set by limit_lines()
 */


/* Next part deals with computation of bf opacity. In the macro atom method
 * this is needed.  For the two level approximation it is not.. This section activates
 * if geo.rt_mode==RT_MODE_MACRO (switch for macro atom method). If the
 * macro atom method is not used just get kap_bf to 0 and move on). SS
 */

  kap_bf_tot = 0;
  kap_ff = 0;


  if (geo.rt_mode == RT_MODE_MACRO)
  {
/* Potentially several continuum may contribute in a given frequency
 * range so the kap_bf is an array.
 * Also need to store the total - kap_bf_tot.
 */


    freq_av = freq_inner;       //(freq_inner + freq_outer) * 0.5;  //need to do better than this perhaps but okay for star - comoving frequency (SS)


    kap_bf_tot = kappa_bf (xplasma, freq_av, 0);
    kap_ff = kappa_ff (xplasma, freq_av);

    /* Okay the bound free contribution to the opacity is now sorted out (SS) */
  }

  if (one->vol == 0)
  {
    kap_bf_tot = kap_ff = 0.0;
    Error_silent ("ds_calculate vol = 0: cell %d position %g %g %g\n", p->grid, p->x[0], p->x[1], p->x[2]);
  }


  kap_cont = kap_es + kap_bf_tot + kap_ff;      //total continuum opacity


/* Finally begin the loop over the resonances that can interact
 * with the photon in the cell
 */

  for (n = 0; n < nline_delt; n++)
  {
    nn = nstart + n * ndelt;    /* So if the frequency of resonance increases as we travel through
                                   the grid cell, we go up in the array, otherwise down */
    x = (lin_ptr[nn]->freq - freq_inner) / dfreq;

    if (0. < x && x < 1.)
    {                           /* this particular line is in resonance */
      ds = x * smax;


/* Before checking for a resonant scatter, need to check for scattering
 * due to a continuum
 * process.
 */
      if (ttau + (kap_cont) * (ds - ds_current) > tau_scat)
      {
/* then the photon was scattered by the continuum before reaching the
 * resonance.  Need to randomly select the continumm process which caused
 * the photon to scatter.  The variable threshold is used for this. */

        *nres = select_continuum_scattering_process (kap_cont, kap_es, kap_ff, xplasma);
        *istat = P_SCAT;        //flag as scattering
        ds_current += (tau_scat - ttau) / (kap_cont);   //distance travelled
        ttau = tau_scat;
        *tau = ttau;
        return (ds_current);
      }
      else
      {

/* increment tau by the continuum optical depth to this point */
        ttau += kap_cont * (ds - ds_current);


        ds_current = ds;        /* At this point ds_current is exactly the position of the resonance */
        kkk = lin_ptr[nn]->nion;


/* The density is calculated in the wind array at the center of a cell.
 * We use that as the first estimate of the density.  */
        stuff_phot (p, &p_now);
        move_phot (&p_now, ds_current); // So p_now contains the current position of the photon



        dd = get_ion_density (ndom, p_now.x, kkk);

        if (dd > LDEN_MIN)
        {
/* If we have reached this point then we have to initalize dvds1 and dvds2.
 * Otherwise there is no need to do this, especially as dvwind_ds is an
 * expensive calculation time wise */

          if (init_dvds == 0)
          {
            dvds1 = dvwind_ds (p);
            dvds2 = dvwind_ds (&phot);
            init_dvds = 1;
          }

          dvds = (1. - x) * dvds1 + x * dvds2;



          tau_sobolev = sobolev (one, p->x, dd, lin_ptr[nn], dvds);

/* tau_sobolev now stores the optical depth. This is fed into the next statement for the bb estimator calculation. SS March 2004 */

          ttau += tau_sobolev;


          if (geo.rt_mode == RT_MODE_MACRO)     //Macro Atom case (SS)
          {

/* Because push through distance may take us out of the cell we want,
 * need to make sure that the cell is correct before incrementing the
 * heating rate/estimators. So 1st check if it's still in the wind and
 * second get a pointer to the grid cell where the resonance really happens.
 */

            check_in_grid = walls (&p_now, p, normal);

            if (check_in_grid != P_HIT_STAR && check_in_grid != P_HIT_DISK && check_in_grid != P_ESCAPE)
            {
              /* The next line may be redundant.  */
              two = &w[where_in_grid (wmain[p_now.grid].ndom, p_now.x)];

              if (lin_ptr[nn]->macro_info == 1 && geo.macro_simple == 0)
              {
/* The line is part of a macro atom so increment the estimator if desired */
                if (geo.ioniz_or_extract == 1)
                {
                  bb_estimators_increment (two, p, tau_sobolev, dvds, nn);
                }
              }
              else if (two->vol == 0)
              {
                /* See issue #389 - Sometimes DFUDGE pushes a photon into a cell with no volume.  Note that this
                 * should be very rare, so if this error occurs in significant numbers the problem should be
                 * investigated further.  ksl -180626
                 */
                Error ("calculate_ds: Macro atom problem when photon moved into cell with no volume\n");
              }
              else
              {
/* The line is from a simple ion. Record the heating contribution and move on. */
                xplasma2 = &plasmamain[two->nplasma];

                bb_simple_heat (xplasma2, p, tau_sobolev, dvds, nn);

              }
            }
          }
          /* Completed special calculations for the Macro Atom case */

          /* 68b - 0902 - The next section is to track where absorption
           * is taking place along the line of sight
           * to the observer.  It is probably possibly to simplify
           * some of what is happening here, as we
           * have various photons real and imaginary in this subroutine.
           * p, the orginal photon, phot the
           * photon at the opposide edge of the cell and p_now the photon
           * at its current position.  Some
           * of these could be used to store information needed in phot_hist.
           */

          if (phot_hist_on)
          {
            p_now.tau = ttau;
            p_now.nres = nn;
            phot_hist (&p_now, 1);
          }


        }



        /* Check to see whether the photon should scatter at this point */
        if (ttau > tau_scat)
        {
          *istat = P_SCAT;
          *nres = nn;
          *tau = ttau;




          return (ds_current);
        }

        /* End of loop to process an individual resonance */
      }
      *tau = ttau;
    }
  }



/* If the photon reaches this point it was not scattered by resonances.
 * ds_current is either 0 if there were no resonances or the position of the
 * "last" resonance if there were resonances.  But we need to check one
 * last time to see if it was scattered by continuum process.
 * Note: ksl -- It is generally a bad policy to have a bunch of repeated code
 * like this.  We should probably rewrite some of this in terms of subroutines
 * for clarity, especially the bit that calculates where the continuum
 * scattering event occurred.  04 apr
 */

  if (ttau + kap_cont * (smax - ds_current) > tau_scat)
  {
    *nres = select_continuum_scattering_process (kap_cont, kap_es, kap_ff, xplasma);

    /* A scattering event has occurred in the shell  and we
     * remain in the same shell */
    ds_current += (tau_scat - ttau) / (kap_cont);
    *istat = P_SCAT;            /* Flag for scattering (SS) */
    ttau = tau_scat;
  }
  else
  {                             /* Then we did hit the other side of the shell
                                   (or possibly the another wall of the same shell) */
    *istat = P_INWIND;
    ttau += kap_cont * (smax - ds_current);     /* kap_es replaced with kap_cont (SS) */
    ds_current = smax;

  }

  *tau = ttau;

  stuff_phot (&phot, &cds_phot_old);    // Store the final photon position
  cds_v2_old = v2;              // and the velocity along the line of sight

  return (ds_current);

}



/**********************************************************/
/**
 * @brief      determine what the continuum
 * process was that caused the scatter and returns this to
 * the main routine.
 *
 * @param [in] double  kap_cont   The continuum opacity
 * @param [in] double  kap_es   The electron scattering opacity
 * @param [in] double  kap_ff   The free free opacity
 * @param [in] PlasmaPtr  xplasma   The plasma cell where everything is being
 * calculated
 * @return     The process that cause the photon to stop/scatter at a particular
 * point
 *
 *  * -1 implies electron scattering
 *  * -2 implies free-free
 *  * 0 or greater implies a specific photionization process was responsible (and 
 *  also that the program was operating in macro-atom mode.
 *
 * @details
 * This routine is called to determine which of several continuum proceseses
 * cause a photon to be scattered or absorpbed.  In addition to electron scattering
 * and free-free absorption, the routine can identify which photoionization process
 * is implicated.
 *
 * ### Notes ###
 *
 * select_continuum_scattering_proces is called when it has already been
 * determined that a photon will stop or be scattered due to some continuum
 * process.  This determination is based on the total continuum opacity.  In this
 * routine a random number is generated and this is used to determine
 * which of the processes was responsible.  Data for the opacity due to
 * photonionization is passed remotely via the PlasmaPtr.
 *
 * In a program running in the two level approxiamtion, electron scattering
 * and ff emission are treated as scattering processes, but photionionization
 * is not.  In macro-atom mode, photoionization is treated as a scattering 
 * process.
 *
 **********************************************************/

int
select_continuum_scattering_process (kap_cont, kap_es, kap_ff, xplasma)
     double kap_cont, kap_es, kap_ff;
     PlasmaPtr xplasma;
{
  int nres;
  double threshold;
  double run_tot;
  int ncont;

  threshold = random_number (0.0, 1.0) * (kap_cont);


  /* First check for electron scattering. */
  if (kap_es > threshold)
  {                             /* electron scattering event occurred (SS) */
    nres = -1;                  // flag electron scatterin (SS) */
  }
  /* Now chech for ff. */
  else if ((kap_es + kap_ff) > threshold)
  {
    nres = -2;
  }
  /* Now check for bf. */
  else
  {
/* use a running sum to find which photoionisation process it was */
/*
If a non-macro-atom run is being done this part should never be reached.
Just do a check that all is well - this can be removed eventually (SS)
*/
    if (geo.rt_mode == RT_MODE_2LEVEL)
    {
      Error ("calculate_ds: Not using macro atoms but trying to excite one? Aboort.\n");
      Exit (0);
    }
    run_tot = kap_es + kap_ff;
    ncont = 0;
    while (run_tot < threshold)
    {
      run_tot += kap_bf[ncont];
      ncont++;
    }
    /* When it gets here know that excitation is in photoionisation labelled by ncont */
    nres = NLINES + 1 + xplasma->kbf_use[ncont - 1];    //modified SS Nov 04
  }
  return (nres);
}



/**********************************************************/
/**
 * @brief      calculates the bf opacity in a specific
 * 	cell.
 *
 * @param [in] PlasmaPtr  xplasma   The plasma cell of interest
 * @param [in] double  freq   The frequency at which the opacity is calculated
 * @param [in] int  macro_all   1--> macro_atoms only, 0 all topbase ions
 * @return     The bf opacity
 *
 * @details
 *
 * ### Notes ###
 * The routine allows for clumping, reducing kappa_bf by the filling
 * factor.
 *
 **********************************************************/

double
kappa_bf (xplasma, freq, macro_all)
     PlasmaPtr xplasma;
     double freq;
     int macro_all;


{
  double kap_bf_tot;
  double ft;
  double x;
  int nconf;
  double density;
  int n;
  int nn;
  int ndom;


  kap_bf_tot = 0;

  macro_all--;                  // Subtract one from macro_all to avoid >= in for loop below.


  ndom = wmain[xplasma->nwind].ndom;

  for (nn = 0; nn < xplasma->kbf_nuse; nn++)    // Loop over photoionisation processes.
  {
    n = xplasma->kbf_use[nn];
    ft = phot_top[n].freq[0];   //This is the edge frequency (SS)

    kap_bf[nn] = 0.0;

    if (freq > ft && freq < phot_top[n].freq[phot_top[n].np - 1] && phot_top[n].macro_info > macro_all)
    {
      /* Need the appropriate density at this point. */

      nconf = phot_top[n].nlev; //Returning lower level = correct (SS)

      density = den_config (xplasma, nconf);    //Need to check what this does (SS)


      if (density > DENSITY_PHOT_MIN || phot_top[n].macro_info == 1)
      {

        /* JM1411 -- added filling factor - density enhancement cancels with zdom[ndom].fill */
        kap_bf[nn] = x = sigma_phot (&phot_top[n], freq) * density * zdom[ndom].fill;   //stimulated recombination? (SS)
        kap_bf_tot += x;
      }
    }
  }


  return (kap_bf_tot);
}


/**********************************************************/
/**
 * @brief      computes and stores the set of bound-free processes which
 *         make significiant contributions to the opacity in a grid cell.
 *
 * @param [in] double  fmin   the lowest frequency of interest to the calculation
 * @param [in] double  fmax   the highest frequency of interest to the calculations
 * @return     Always returns 0
 *
 * The purpose of this routine is to speed up calculations by idenfifying which
 * bound-free x-sections are important enough to be included when calculationg the
 * bound-fee opacity, and which an be ignored because the denisty of the particular
 * ion is so low it will not contribute.
 *
 * For each cell, the routine determines what bf transitons are important
 * and stores them in one->kbf_use[n].
 *
 * The total number of such transitions
 * is given in one->kbf_nuse.
 *
 * @details
 *
 * This routine is now called before various cylces of the Monte Carlo calculation.
 * (in run.c) * It determines which
 * bf processes are worth considering during the calculation that follows.
 *
 * To do this
 * is uses the edge position (must be inside, or close to, the spectral region of
 * interest) and the edge opacity (must be greater than a threshold value, currently
 * 10^-6.
 *
 * The need for the routine is just to prevent wasting time on unimportant bf
 * transitions.  It is called (currently from resonate).
 *
 * ### Notes ###
 * The dimensionalty of kbf_use is currently set to NTOP_PHOT, which is large enough
 * to store evey transition if necessary.
 *
 **********************************************************/

int
kbf_need (fmin, fmax)
     double fmin, fmax;


{
  int nconf;
  double density;
  double tau_test, ft;
  int n;
  int nuse;

  PlasmaPtr xplasma;
  WindPtr one;
  int nplasma, nion;


  for (nplasma = 0; nplasma < NPLASMA; nplasma++)       // Loop over all the cells in the wind
  {
    xplasma = &plasmamain[nplasma];
    one = &wmain[xplasma->nwind];
    nuse = 0;

    for (n = 0; n < nphot_total; n++)   // Loop over photoionisation processes.
    {

      ft = phot_top[n].freq[0]; //This is the edge frequency (SS)

      if ((ft > (fmin / 3.)) && (ft < fmax))
      {
        nion = phot_top[n].nion;

        if (ion[nion].phot_info == 0)   // vfky
        {
          density = xplasma->density[nion];
        }
        // else if (ion[nion].phot_info > 0)  // topbase or hybrid
        else
        {
          nconf = phot_top[n].nlev;     //Returning lower level = correct (SS)
          density = den_config (xplasma, nconf);
        }

        tau_test = phot_top[n].x[0] * density * SMAX_FRAC * length (one->xcen);


        if (tau_test > 1.e-6 || phot_top[n].macro_info == 1)
        {
          /* Store the bf transition and increment nuse */
          xplasma->kbf_use[nuse] = n;
          nuse += 1;
        }
      }

    }
    xplasma->kbf_nuse = nuse;
  }


  return (0);
}

int sobolev_error_counter = 0;
/**********************************************************/
/**
 * @brief      calculates tau in the sobolev approxmation for a resonance, given the
 * conditions in the wind and the direction of the photon.
 *
 * It does not modify any of the variables that are passed to it, including for example
 * the photon.
 *
 * @param [in] WindPtr  one   A single wind cell
 * @param [in] double  x[]   A position
 * @param [in] double  den_ion   The density of the ion.  If less than 0, the routine calculates
 * the density at x
 * @param [in] struct lines *  lptr   A pointer to a particular ion
 * @param [in] double  dvds   the velocity gradient in the direction of travel of the photon
 * @return     The optical depth associated with a transition
 *
 * @details
 * In the sobolev approx  tau = PI e^2 / m_e c  * NL * f * lambda * 1 / (|dv/dx|) where dv/ds
 * is the velocity gradient in the direction the photon is travelling.  This can be made slightly
 * simpler by noting that lambda = freq / c and so  tau = PI e^w / m_e
 *
 * ### Notes ###
 *
 * The routine includes a correcton for the filling factor which
 * reduces tau
 *
 **********************************************************/
double
sobolev (one, x, den_ion, lptr, dvds)
     WindPtr one;               // This is a single cell in the wind
     double x[];
     double den_ion;
     struct lines *lptr;
     double dvds;
{
  double tau, xden_ion, tau_x_dvds, levden_upper;
  double two_level_atom (), d1, d2;
  int nion;
  double d_hold;
  int nplasma;
  int ndom, nden;
  PlasmaPtr xplasma;

  nplasma = one->nplasma;
  xplasma = &plasmamain[nplasma];
  ndom = wmain[plasmamain->nwind].ndom;
  nion = lptr->nion;

  if ((dvds = fabs (dvds)) == 0.0)      // This forces dvds to be positive -- a good thing!
  {
    d1 = d2 = 0.;               // Eliminate warning when complied with clang
    tau = VERY_BIG;
    Error ("Sobolev: Surprise tau = VERY_BIG as dvds is 0\n");
  }

  else if (lptr->macro_info == 1 && geo.rt_mode == RT_MODE_MACRO && geo.macro_simple == 0)
  {
    // macro atom case SS
    d1 = den_config (xplasma, lptr->nconfigl);
    d2 = den_config (xplasma, lptr->nconfigu);
  }

  else
  {
/* Next few steps to allow used of better calculation of density of this particular
ion which was done above in calculate ds.  It was made necessary by a change in the
calls to two_level atom
*/
    d_hold = xplasma->density[nion];    // Store the density of this ion in the cell

    if (den_ion < 0)
    {
      xplasma->density[nion] = get_ion_density (ndom, x, lptr->nion);   // Forced calculation of density
    }
    else
    {
      xplasma->density[nion] = den_ion; // Put den_ion into the density array
    }
    two_level_atom (lptr, xplasma, &d1, &d2);   // Calculate d1 & d2
    xplasma->density[nion] = d_hold;    // Restore w
  }

/* At this point d1 and d2 are known for all of the various ways sobolev can be called, and whether
 * macro atoms are involved or not
 */

  /* Check whether both d1 and d2 are below a minium value where we expect tau to be zero and where 
   * we can be subject to the effects of roundoff errors in terms of the determination of densities.
   * If densities are this low we expect the sobolev optical depth to be extremely small in any event
   * JM -- I've added something that checks if the fractional population for the upper level is below 
   * or equal to the minimum too.
   */

<<<<<<< HEAD
  nden = config[lptr->nconfigu].nden;
=======
  if (lptr->nconfigu >= 0) // then we have an upper level identified, see #601 
    nden = config[lptr->nconfigu].nden;
  else
    nden = -1;

>>>>>>> 11a01125
  /* sometimes nden is -1 for levels that are not "NLTE", so we have to catch this case */
  if (nden >= 0)
    levden_upper = xplasma->levden[nden];
  else
    levden_upper = xplasma->density[nion];

  if ((d1 < DENSITY_PHOT_MIN && d2 < DENSITY_PHOT_MIN) || (levden_upper <= DENSITY_MIN))
  {
    return (0);
  }


  xden_ion = (d1 - lptr->gl / lptr->gu * d2);

  if (xden_ion < 0)
  {
    sobolev_error_counter++;
    if (sobolev_error_counter < 100)
    {
      Error ("sobolev: VERY BAD population inversion in cell %d: d1 %g d2 %g g1 %g g2  %g freq %g f %g frac_upper %g\n",
             xplasma->nplasma, d1, d2, lptr->gl, lptr->gu, lptr->freq, lptr->f, levden_upper);
    }
    else if (sobolev_error_counter == 100)
    {
      Error ("sobolev: suppressing population inversion errors\n");
    }

    /* With the changes above to limit the densities the above error should not be happening, and if this does occur then 
     * we should determine why.  When we become convinced this problem has been dealt with effectively we can simplify this
     * code and just quit if the error occurs
     * ksl 181127
     */

    /* SS July 08: With macro atoms, the population solver can default to d2 = gu/gl * d1 which should
       give exactly zero here but can be negative, numerically.
       So I'm modyfying this to set tau to zero in such cases, when the populations are vanishingly small anyway. */
    tau_x_dvds = PI_E2_OVER_M * d1 * lptr->f / (lptr->freq);
    tau = tau_x_dvds / dvds;

    tau *= zdom[ndom].fill;     // filling factor is on a domain basis

    if (tau > 1.e-3)
    {
      /* JM -- I'm not sure why this particular value of tau is chosen, but I've added 
         an error message to give more information and make sure no ambiguity for code exit */
      Error ("sobolev: tau is >1e-3 and nu < gu/gl * nl. Exiting.\n");
      Exit (0);
    }

    else
    {
      //  Error ("sobolev: continuing by setting tau to zero\n");
      return (0.0);
    }
  }


  tau_x_dvds = PI_E2_OVER_M * xden_ion * lptr->f / (lptr->freq);
  tau = tau_x_dvds / dvds;

  /* JM 1411 -- multiply the optical depth by the filling factor */
  tau *= zdom[ndom].fill;

  return (tau);
}





/**********************************************************/
/**
 * @brief      calculate the  shift given the direction of the incoming
 * 	and outgoing photons and the local  velocity of the wind
 *
 * @param [in] PhotPtr  pin   The pre-scattered  photon (used for its direction)
 * @param [in,out] PhotPtr  pout   the scattered  photon (used for its direction)
 * @param [in] double  v[]   the velocity of the wind where the scatter occurred
 * @param [in] int  nres   either the number of the scatter
 * @return    Always returns 0
 *
 * pout->freq is updated
 *
 * @details
 * Given the incoming and the outgoing photon direction,
 * doppler calculates the outgoing frequency (to first order in beta).
 * There are two basic cases, depending on whether it was a resonant
 * or a nonresonant scatter.
 *
 * ### Notes ###
 * Called from scatter
 *
 **********************************************************/

int
doppler (pin, pout, v, nres)
     PhotPtr pin, pout;
     double v[];
     int nres;

{
  double dot ();

  if (nres == -1)               //Electron scattering (SS)
  {                             /*It was a non-resonant scatter */
    pout->freq = pin->freq * (1 - dot (v, pin->lmn) / C) / (1 - dot (v, pout->lmn) / C);


  }
  else if (nres > -1 && nres < nlines)
  {                             /* It was a resonant scatter. */
    pout->freq = lin_ptr[nres]->freq / (1. - dot (v, pout->lmn) / C);
  }
  else if ((nres > NLINES && nres < NLINES + nphot_total + 1) || nres == -2)
    /* It was continuum emission - new comoving frequency has been chosen by
       the matom/kpkt routine, but now need to convert in the same way
       as for lines (SS) */
  {
    /*
       If a 2-level atom run, one should never arrive here.
       Just do a check that all is well - this can be removed eventually (SS)
     */
    if (geo.rt_mode == RT_MODE_2LEVEL)
    {
      Error ("doppler: Not using macro atoms but trying to deexcite one? Abort.\n");
      Exit (0);
    }
    pout->freq = pout->freq / (1. - dot (v, pout->lmn) / C);
  }
/* Now do one final check that nothing is awry.  This is another
 * check added by SS that should probably be deleted or done before this point.
 * I have made it fatal so that we will pay attention to it if it occurs. ksl */

  else
  {
    Error ("doppler: nres %d > NLINES + nphot_total %d\n", nres, NLINES + nphot_total);
    Exit (0);
  }

  return (0);

}



/**********************************************************/
/**
 * @brief      determine a new direction and frequency for a photon
 * that is in the wind
 *
 * @param [in,out] PhotPtr  p   the  photon of interest
 * @param [in] int *  nres   either the number of the scatter
 * or a nonresonant scatter if nres < 0
 * @param [out] int *  nnscat   Returned from anisotropic thermal scattering model
 * @return  Always returns 0
 *
 * The results are stored in the PhotPtr p which contains the direction and frequency
 * of the scattered photon.
 *
 * @details
 * The routine calculates a new direction and frequency for a photon in both the
 * resonant and non-resonant cases.  In the frame of the wind, scattering is assumed
 * to be isotropic.
 *
 * ### Notes ###
 * This is the routine that is called when a resonant scatter does occur.  It is
 * relevant for both simple and macro atoms
 *
 * The equations for the frequency shifts are accurate only to first order in beta
 *
 * This routine should not move the photon at all, because other routines need to
 * take this photon in differing directions, and if one moves it here they may
 * encounter this resonance again
 *
 **********************************************************/

int
scatter (p, nres, nnscat)
     PhotPtr p;
     int *nres;
     int *nnscat;
{
  double v[3];
  double z_prime[3];
  int which_out;
  struct photon pold;
  int i, n;
  double p_init[3], p_final[3], dp[3], dp_cyl[3];
  WindPtr one;
  double prob_kpkt, kpkt_choice, freq_comoving;
  double gamma_twiddle, gamma_twiddle_e, stim_fact;
  int m, llvl, ulvl;
  double v_dop;
  PlasmaPtr xplasma;
  MacroPtr mplasma;
  int ndom;


  /* get wind+plasma ptrs and domain number */
  one = &wmain[p->grid];
  xplasma = &plasmamain[one->nplasma];
  ndom = wmain[p->grid].ndom;


  stuff_phot (p, &pold);
  n = where_in_grid (ndom, pold.x);     // Find out where we are

  vwind_xyz (ndom, p, v);       //get the local velocity at the location of the photon
  v_dop = dot (p->lmn, v);      //get the dot product of the photon direction with the wind, to get the doppler velocity
  freq_comoving = p->freq * (1. - v_dop / C);   //This is the photon frequency in the comoving frame

  if (n < 0)
  {
    Error ("scatter: Trying to scatter a photon in grid cell %d\n", n);
    return (-1);
  }

  vwind_xyz (ndom, p, v);       //get the local velocity at the location of the photon
  v_dop = dot (p->lmn, v);      //get the dot product of the photon direction with the wind, to get the doppler velocity
  freq_comoving = p->freq * (1. - v_dop / C);   //This is the photon frequency in the comoving frame


  /* On entering this subroutine we know that a photon packet has been
     absorbed. nres tells us which process absorbed it. There are currently
     four "absorption" processes: electron scattering (flagged -1) line
     absorption (flagged by +ve integer < NLINES), bf absorption
     (flagged by +ve integer > NLINES) and ff absorption (flagged -2). (SS) */

  /* If the macro atom method is being used then the following section must be
     performed to select a macro atom deactivation process. If not then the
     deactivation process is always the same as the activation process and so
     nothing needs to be done. */

  if (geo.rt_mode == RT_MODE_MACRO)     //check if macro atom method in use
  {


    mplasma = &macromain[xplasma->nplasma];

    /* Electron scattering is the simplest to deal with. The co-moving
       frequency is unchanged so it's just a randomisation of the direction.
       For b-b and b-f processes it is first necessary to determine the
       process by which re-emission occurs. (SS). */

    if (*nres > (-1) && *nres < NLINES)
    {
      /* It's a bb line - we can go straight to macro_gov since we know that
         we don't want a k-packet immediately. macro_gov now makes the decision
         regarding the treament (simple or full macro). */
      macro_gov (p, nres, 1, &which_out);
    }

    else if (*nres > NLINES)
    {
      /* This means that it was a photoionisation process.
         For this case we need to decide first whether to excite
         a macro atom directly or to create a k-packet. */

      /*
         The probability if creating a k-packet is given by the
         mc estimators gamma, gamma_e, alpha_st, alpha_st_e.
         Start by identifying which estimators we want and then
         by computing gamma_twiddle (in Leon's notation -
         Lucy 2003 A&A 403 261 */

      /* Now, (Apr04) I'm adding the possibility that the continuum
         is not from a macro ion but from one that we don't have/want
         a macro atom treatment. If it's non macro atom all that happens
         is an on-the-spot decision about whether to excite a fake
         bf macro atom or create a k-packet. Since we've not recorded
         monte carlo estimators for simple ions the decision about creating
         a k-packet is based only on the frequency of the scattered packet.
         (SS) */

      if (phot_top[*nres - NLINES - 1].macro_info == 1 && geo.macro_simple == 0)
      {
        /* Macro ion case (SS) */

        /* Note:  NLINES-1 in the lines below is correct.  This is becasue
           the 1st bf is identified by nres = NLINES+1 and this is
           the zeroth element of phot_top: hence the -1.  SS
         */

        llvl = phot_top[*nres - NLINES - 1].nlev;       //lower level
        ulvl = phot_top[*nres - NLINES - 1].uplev;      //upper level

        for (m = 0; m < config[llvl].n_bfu_jump; m++)
        {
          if (config[llvl].bfu_jump[m] == *nres - NLINES - 1)
          {
            break;
          }
        }

        // m should now be the label to identify which of the bf processes from llvl
        // this is. Check that it is reasonable

        if (m > config[llvl].n_bfu_jump - 1)
        {
          Error ("scatter (resonate.c): could not identify bf transition. Abort. \n");
          Exit (0);
        }

        /* Need to compute the factor needed for the stimulated term. */

        stim_fact = den_config (xplasma, ulvl) / den_config (xplasma, llvl) / xplasma->ne;

        gamma_twiddle =
          mplasma->gamma_old[config[llvl].bfu_indx_first + m] - (mplasma->alpha_st_old[config[llvl].bfu_indx_first + m] * stim_fact);
        gamma_twiddle_e =
          mplasma->gamma_e_old[config[llvl].bfu_indx_first + m] - (mplasma->alpha_st_e_old[config[llvl].bfu_indx_first + m] * stim_fact);

        /* Both gamma_twiddles must be greater that zero if this is going to work. If they
           are zero then it's probably because this is the first iteration and so the've not
           been computed yet. For that first iteration k-packets will be ignored. If the
           gamma_twiddles are negative then something has gone wrong.
         */

        prob_kpkt = 0.0;        // initialise value
        if (gamma_twiddle > 0 && gamma_twiddle_e > 0)
        {
          prob_kpkt = 1. - gamma_twiddle / gamma_twiddle_e;
        }
        else if (gamma_twiddle == 0 && gamma_twiddle_e == 0)
        {
          prob_kpkt = 0.;
        }
        else
        {
          Error ("scatter (resonate.c): a gamma_twiddle is negative. Abort.\n");
          Exit (0);
        }

        /* Having got here we have calculated the probability of a k-packet
           being created. Now either make a k-packet or excite a macro atom. */

        kpkt_choice = random_number (0.0, 1.0); //random number for kpkt choice

        if (prob_kpkt > kpkt_choice)
        {
          macro_gov (p, nres, 2, &which_out);   //routine to deal with kpkt
        }
        else
        {
          macro_gov (p, nres, 1, &which_out);   //routine to deal with macro atom excitation
        }
      }
      else if (phot_top[*nres - NLINES - 1].macro_info == 0 || geo.macro_simple == 1)
      {
        // Simple ion case //
        /* Need to make decision about making a k-packet. Get the fraction of the energy
           that goes into the electron rather than being stored as ionisation energy: this
           fraction gives the selection probability for the packet. It's given by the
           (photon frequency / edge frequency - 1) (SS) */

        prob_kpkt = 1. - (phot_top[*nres - NLINES - 1].freq[0] / freq_comoving);

        if (prob_kpkt < 0)
        {
          /* only report an error for a negative prob_kpkt if it's large-ish in magnitude. see #436 discussion */
          if (prob_kpkt < -1e-3)
          {
            Error ("scatter: kpkt probability (%8.4e) < 0, zeroing\n", prob_kpkt);
            Log ("scatter: photon edge frequency: %8.4e, comoving frequency %8.4e\n", phot_top[*nres - NLINES - 1].freq[0], freq_comoving);
          }
          prob_kpkt = 0.0;
        }


        /* Now choose whether or not to make a k-packet. */

        kpkt_choice = random_number (0.0, 1.0); //random number for kpkt choice

        /* what happens next depends on whether we want to use the 
           altered mode for bound-free in "simple-macro mode". If we do,
           then the photon weight gets multiplied down by a factor (nu-nu_0)/nu
           and we force a kpkt to be created */
#if BF_SIMPLE_EMISSIVITY_APPROACH
        p->w *= prob_kpkt;

        /* record the amount of energy going into the simple ion ionization pool */
        xplasma->bf_simple_ionpool_in += (p->w / prob_kpkt) - p->w;
        macro_gov (p, nres, 2, &which_out);     //routine to deal with kpkt
#else
        if (prob_kpkt > kpkt_choice)
        {
          macro_gov (p, nres, 2, &which_out);   //routine to deal with kpkt
        }
        else
        {
          macro_gov (p, nres, 1, &which_out);   //routine to deal with fake macro atom bf excitation
        }
#endif

      }
      else
      {
        /* Our best-laid schemes have gang agley. It should never get here unless the input has been
           messed up in some way. (SS) */
        Error ("scatter (resonate.c): continuum scatter - seems to be neither macro nor simple. Abort.\n");
        Exit (0);
      }
    }
    else if (*nres == -2)
    {                           /* This is a ff event (SS). */
      macro_gov (p, nres, 2, &which_out);       //ff always make a k-packet
    }
  }

  /* So at this point we have completed all the bits that are specific to the macro approach. 54b--ksl */

  /* SS Apr 04: I've moved this next block up so that nres is set correctly for the call to randvec */

  /* Since the error check is commented out for good reason, we should just assign
   * *nres to p->nres,  and be done with it.  ?? Stuart, assuming you agree just
   * eliminate all the clutter here.  KSL  ??
   */
  p->nres = *nres;              // Update the resonance number on a scatter

  /* SS July 04
     Next block is modified to include the thermal trapping model for anisotropic scattering.
     The code for this has been moved from trans_phot to here so that this model can work
     with macro atoms.
     For macro atoms the code above decides that emission will occur in the line - we now just need
     to use the thermal trapping model to choose the direction. */

  if (*nres == -1)              //Its an electron scatter, so we will call compton to get a direction
  {
    p->freq = freq_comoving;    //This is the photon frequency in the electron rest frame calculated earlier in the routine
    compton_dir (p, xplasma);   //Get a new direction using the KN formula
    v_dop = dot (p->lmn, v);    //Find the dot product of the new velocity with the wind
    p->freq = p->freq / (1. - v_dop / C);       //Transform back to the observers frame

  }

  else if (*nres == -2 || *nres > NLINES || geo.scatter_mode == SCATTER_MODE_ISOTROPIC)
  {
    /*  It was either an electron scatter, bf emission or ff emission so the  distribution is isotropic,
       or it was a line photon but we want isotropic scattering anyway.  */
    randvec (z_prime, 1.0);     /* Get a new direction for the photon */
    stuff_v (z_prime, p->lmn);
  }
  else
  {                             //It was a line photon and we want to use the thermal trapping model to choose the output direction

    /* JM 1906 -- added normalisation of the below rejection method. We normalise
       to the escape probability of along the direction of dvds_max, with a safety net of
       20% in case we missed the maximum */
    randwind_thermal_trapping (p, nnscat);
  }

  /* End of modification for thermal trapping model (SS July 04) */




  vwind_xyz (ndom, p, v);       /* Get the velocity vector for the wind */

  if (*nres != -1)              //Only do this if its not an electron scatter, otherwise we have already dealt with this
    doppler (&pold, p, v, *nres);



/* We estimate velocities by interpolating between the velocities at the edges of the cell based
on the photon direction.  We have now changed the direction of the photon, and so we may not
be at the resoance as calculated this way.  reposition moves the photon to the resonance using
the new velocity

Note that one cannot fudge the frequencies, e.g. for some kind of thermal
broadening  before this or else one will defeat the purpose of reposition.

*/



/*Now calculate the momentum transfer.  What follows appears to be
correct only if there was no energy absorbed at the scattering site.
?? The rest of this is only needed in the ionization cycle.  Need to eliminate in the
detailed spectrum calculation ??
*/

  stuff_v (pold.lmn, p_init);
  renorm (p_init, pold.w / C);
  stuff_v (p->lmn, p_final);
  renorm (p_final, p->w / C);
  vsub (p_final, p_init, dp);

  project_from_xyz_cyl (pold.x, dp, dp_cyl);



  if (pold.x[2] < 0)
    dp_cyl[2] *= (-1);
  for (i = 0; i < 3; i++)
  {
    xplasma->dmo_dt[i] += dp_cyl[i];
  }


  return (0);
}<|MERGE_RESOLUTION|>--- conflicted
+++ resolved
@@ -837,15 +837,11 @@
    * or equal to the minimum too.
    */
 
-<<<<<<< HEAD
-  nden = config[lptr->nconfigu].nden;
-=======
   if (lptr->nconfigu >= 0) // then we have an upper level identified, see #601 
     nden = config[lptr->nconfigu].nden;
   else
     nden = -1;
 
->>>>>>> 11a01125
   /* sometimes nden is -1 for levels that are not "NLTE", so we have to catch this case */
   if (nden >= 0)
     levden_upper = xplasma->levden[nden];
