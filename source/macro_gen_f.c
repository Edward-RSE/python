/***********************************************************/
/** @file  photo_gen_matom.c
 * @author ksl, ss, jm
 * @date   January, 2018
 *
 * @brief functions for calculating emissivities and generating photons from macro-atoms and k-packets.
 *   during the spectral cycles. The actual functions which do the jumps inside an activated
 *  macro-atom are in matom.c. This is partly done to prevent overly long files (JM1504)
 *
 ***********************************************************/

#include <stdio.h>
#include <stdlib.h>
#include <math.h>

#include "atomic.h"
#include "python.h"


/**********************************************************/
/**
 * @brief      returns the specific band-limited luminosity in macro-atoms (and depending
 * on the mode calculates the band-limited emisivities for the cells in the wind for
 * use in detailed spectral models via a MC process.
 *
 * @param [in] int  mode   variable which controls whether or not we need to compute the
 *            emissivities (CALCULATE_MATOM_EMISSIVITIES) or use stored ones
 *            because we are restarting a spectral cycle (USE_STORED_MATOM_EMISSIVITIES)
 *            see #define statements in python.h and code in xdefine_phot().
 * @return double lum  The energy radiated by the deactivation of macro atoms in the wind in the
 *            wavelength range required for the spectrum calculation.
 *
 * @details
 * this routine calculates the luminosity in the band needed for the computation of the
 * spectrum. It gets the total energy radiated by the deactivation of macro atoms in the
 * required wavelength range. This can be a slow process, as there is no priori way
 * (at least with our method) to work out where a photon is going to come out when a
 * macro-atom is generated
 *
 * This routine has been largely replaced by get_matom_f_accelerate()
 *
 * ### Notes ###
 * Consult Matthews thesis section 3.6.1.
 *
 **********************************************************/

double
get_matom_f (mode)
     int mode;
{
  int n, m, mm;
  double lum;
  int n_tries, n_tries_local;
  double norm;
  int which_out;
  int nreport;
  int my_nmin, my_nmax;         //These variables are used even if not in parallel mode
  int my_n_cells;

  if (mode == USE_STORED_MATOM_EMISSIVITIES)
  {
    Log ("geo.pcycle (%i) > 0, so using saved level emissivities for macro atoms\n", geo.pcycle);
  }

  else                          // we need to compute the emissivities
  {
    /* if we are using the accelerated macro-atom scheme then we want to allocate an array
       for the macro-atom probabilities and various other quantities */
    /* these variables are only used in the non-accelerated scheme */
    struct photon ppp;
    int ss, level_emit[NLEVELS_MACRO], kpkt_emit;
    double contribution;
    int nres;


    /* add the non-radiative k-packet heating to the kpkt_abs quantity */
    get_kpkt_heating_f ();

    which_out = 0;
    n_tries = 5000000;
    geo.matom_radiation = 0;
    n_tries_local = 0;



    /* zero all the emissivity counters and check absorbed quantities */
    norm = 0;
    for (n = 0; n < NPLASMA; n++)
    {
      for (m = 0; m < nlevels_macro; m++)
      {
        norm += macromain[n].matom_abs[m];
        macromain[n].matom_emiss[m] = 0.0;
        if (sane_check (macromain[n].matom_abs[m]))
          Error ("matom_abs is %8.4e in matom %i level %i\n", macromain[n].matom_abs[m], n, m);
      }
      norm += plasmamain[n].kpkt_abs;
      plasmamain[n].kpkt_emiss = 0.0;
      if (sane_check (plasmamain[n].kpkt_abs))
        Error ("kpkt_abs is %8.4e in matom %i\n", plasmamain[n].kpkt_abs, n);
    }

    /* For MPI parallelisation, the following loop will be distributed over multiple tasks.
       Note that the mynmim and mynmax variables are still used even without MPI on */
    my_nmin = 0;
    my_nmax = NPLASMA;
    my_n_cells = NPLASMA;

#ifdef MPI_ON
    my_n_cells = get_parallel_nrange (rank_global, NPLASMA, np_mpi_global, &my_nmin, &my_nmax);
#endif

    Log ("Calculating macro-atom and k-packet emissivities- this might take a while...\n");
    Log ("Number of cells for rank: %d\n", my_n_cells);
    Log ("Number of macro-atom levels: %d\n", nlevels_macro);
    if (my_n_cells <= 10)
    {
      nreport = my_n_cells;
    }
    else
    {
      nreport = my_n_cells / 10;
    }

    for (n = my_nmin; n < my_nmax; n++)
    {

      /* JM 1309 -- these lines are just log statements which track progress, as this section
         can take a long time */
#ifdef MPI_ON
      if (n % nreport == 0)
        Log
          ("Rank %d is calculating  macro atom emissivity for macro atom %7d of %7d or %6.3f per cent\n",
           rank_global, n, my_nmax, n * 100. / my_nmax);
#else
      if (n % nreport == 0)
        Log ("Calculating macro atom emissivity for macro atom %7d of %7d or %6.3f per cent\n", n, my_nmax, n * 100. / my_nmax);
#endif

      for (m = 0; m < nlevels_macro + 1; m++)
      {
        if ((m == nlevels_macro && plasmamain[n].kpkt_abs > 0) || (m < nlevels_macro && macromain[n].matom_abs[m] > 0))
        {
          if (m < nlevels_macro)
          {
            if (macromain[n].matom_abs[m] > 0)
            {
              n_tries_local = (n_tries * macromain[n].matom_abs[m] / norm) + 10;
            }
            else
            {
              n_tries_local = 0;
            }
          }
          else if (m == nlevels_macro)
          {
            if (plasmamain[n].kpkt_abs > 0)
            {
              n_tries_local = (n_tries * plasmamain[n].kpkt_abs / norm) + 10;
            }
            else
            {
              n_tries_local = 0;
            }
          }
          /* We know "matom_abs" is the amount of energy absorbed by
             each macro atom level in each cell. We now want to determine what fraction of
             that energy re-appears in the frequency range we want and from which macro atom
             level it is re-emitted (or if it appears via a k-packet). */

          for (mm = 0; mm < NLEVELS_MACRO; mm++)
          {
            level_emit[mm] = 0;
          }
          kpkt_emit = 0;
          if (n_tries_local > 0)
          {
            for (ss = 0; ss < n_tries_local; ss++)
            {
              if (m < nlevels_macro)
              {
                /* Dealing with excitation of a macro atom level. */
                /* First find a suitable transition in which to excite the macro atom (to get it
                   in the correct starting level. */

                /* As Knox pointed out in an earlier comment
                   here, the next loop isn't the best way to
                   do this - however I'm not sure we can
                   just replace nlines->nlines_macro since
                   we don't know for sure that the
                   macro_lines are the first lines in the
                   array. If this is really a bottle neck we
                   should set up a quicker way to identify
                   the level - the purpose is just to set
                   the macro atom state to the appropriate
                   upper level so all we need is some way to
                   tell it which state it should be. */

                nres = 0;
                while ((nres < nlines))
                {
                  if (lin_ptr[nres]->nconfigu != m)
                  {
                    nres += 1;
                  }
                  else
                  {
                    break;
                  }
                }


                if (nres > (nlines - 1))
                {
                  nres = NLINES + 1;
                  while (nres < (NLINES + 1 + nphot_total))
                  {
                    if (phot_top[nres - NLINES - 1].uplev != m)
                    {
                      nres += 1;
                    }
                    else
                    {
                      break;
                    }
                  }
                }

                if (nres > NLINES + nphot_total)
                {
                  Error ("Problem in get_matom_f (1). Abort. nres is %d, NLINES %d, nphot_total %d m %d %8.4e\n",
                         nres, NLINES, nphot_total, m, macromain[n].matom_abs[m]);
                  Exit (0);
                }

                ppp.nres = nres;
                ppp.grid = plasmamain[n].nwind;
                ppp.w = 0;
                /* this needs to be initialised because we set to istat to P_ADIABATIC
                   for adiabatic destruction */
                ppp.istat = P_INWIND;

                macro_gov (&ppp, &nres, 1, &which_out);


                /* Now a macro atom has been excited and followed until an r-packet is made. Now, if that
                   r-packet is in the correct frequency range we record it. If not, we throw it away. */
              }
              else if (m == nlevels_macro)
              {
                /* kpkt case. */

                nres = -2;      //will do - just need
                //something that will tigger kpkt

                ppp.nres = nres;
                ppp.grid = plasmamain[n].nwind;
                ppp.w = 0;
                /* this needs to be initialised because we set to istat to P_ADIABATIC
                   for adiabatic destruction */
                ppp.istat = P_INWIND;

                macro_gov (&ppp, &nres, 2, &which_out);

                /* We have an r-packet back again. */
              }


              if (ppp.freq > geo.sfmin && ppp.freq < geo.sfmax && ppp.istat != P_ADIABATIC)
              {
                if (which_out == 1)
                {
                  if (nres < 0)
                  {
                    Error ("Negative out from matom?? Abort.\n");
                    Exit (0);
                  }

                  /* It was a macro atom de-activation. */
                  if (nres < nlines)
                  {             /* It was a line. */
                    level_emit[lin_ptr[nres]->nconfigu] += 1;
                  }
                  else
                  {
                    level_emit[phot_top[nres - NLINES - 1].uplev] += 1;
                  }
                }
                else if (which_out == 2)
                {
                  /* It was a k-packet de-activation. */
                  kpkt_emit += 1;
                }
                else
                {
                  Error ("Packet didn't emerge from matom or kpkt??? Abort. \n");
                  Exit (0);
                }
              }
            }


            /* Now we've done all the runs for this level de-activating so we can add the contributions
               to the level emissivities, the k-packet emissivity and the total luminosity. */

            for (mm = 0; mm < nlevels_macro; mm++)
            {
              contribution = 0;
              if (m < nlevels_macro)
              {
                macromain[n].matom_emiss[mm] += contribution = level_emit[mm] * macromain[n].matom_abs[m] / n_tries_local;
              }
              else if (m == nlevels_macro)
              {
                macromain[n].matom_emiss[mm] += contribution = level_emit[mm] * plasmamain[n].kpkt_abs / n_tries_local;
              }
            }

            if (m < nlevels_macro)
            {
              plasmamain[n].kpkt_emiss += kpkt_emit * macromain[n].matom_abs[m] / n_tries_local;
            }
            else if (m == nlevels_macro)
            {
              plasmamain[n].kpkt_emiss += kpkt_emit * plasmamain[n].kpkt_abs / n_tries_local;
            }
          }
        }
      }
    }


    /*This is the end of the update loop that is parallelised. We now need to exchange data between the tasks.
       This is done much the same way as in wind_update */
    broadcast_macro_atom_emissivities (my_nmin, my_nmax, my_n_cells);

  }                             // end of if loop which controls whether to compute the emissivities or not


  /* this next loop just calculates lum to be the correct summed value in parallel mode */
  /* if mode == USE_STORED_MATOM_EMISSIVITIES this is all this routine does */
  lum = 0.0;                    // need to rezero, fixes segfault bug #59

  for (n = 0; n < NPLASMA; n++)
  {

    for (mm = 0; mm < nlevels_macro; mm++)
    {
      lum += macromain[n].matom_emiss[mm];
    }
  }

  geo.matom_radiation = 1;

  return (lum);
}

/* All done. */



/**********************************************************/
/**
 * @brief      returns the specific band-limited luminosity in macro-atoms (and depending
 * on the mode) calcuates the emisivities in each cell in the wind (using a matrix approach)
 * used for the generation of detailed spectra.
 *
 * @param [in] int  mode   vvariable which controls whether or not we need to compute the
 *            emissivities (CALCULATE_MATOM_EMISSIVITIES) or use stored ones
 *            because we are restarting a spectral cycle (USE_STORED_MATOM_EMISSIVITIES)
 *            see #define statements in python.h and code in xdefine_phot().
 * @return double lum  The energy radiated by the deactivation of macro atoms in the wind in the
 *            wavelength range required for the specrum calculation.
 *
 * @details
 * this routine calculates the luminosity in the band needed for the computation of the
 * spectrum. It gets the total energy radiated by the deactivation of macro atoms in the
 * required wavelength range. 
 *
 * When called in (CALCULATE_MATOM_EMISSIVITIES) mode it also calculatees the emissities
 * that are used to generate kpkts from the wind.
 *
 * ### Notes ###
 * Consult Matthews thesis section 3.6.1.
 *
 * This routine is considerably faster thasn get_matom_f() 
 *
 **********************************************************/

double
get_matom_f_accelerate (mode)
     int mode;
{
  int n, m, mm;
  double lum;
  double level_emit_doub[NLEVELS_MACRO], kpkt_emit_doub;
<<<<<<< HEAD
  int my_n_cells;
=======
>>>>>>> 975f70b3
  int i, j;
  int my_nmin, my_nmax;         //These variables are used even if not in parallel mode
  int nreport;


  if (mode == USE_STORED_MATOM_EMISSIVITIES)
  {
    Log ("geo.pcycle (%i) > 0, so using saved level emissivities for macro atoms\n", geo.pcycle);
  }

  else                          // we need to compute the emissivities
  {
    /* if we are using the accelerated macro-atom scheme then we want to allocate an array
       for the macro-atom probabilities and various other quantities */
    PlasmaPtr xplasma;
    int matrix_size = nlevels_macro + 1;

    /* We'll be using a pointer arithmetic trick to allocate a contiguous chunk
     * or memory -- see `calloc_matom_matrix()` in gridwind.c. It has to be allocated
     * like this as MPI expects contiguous memory blocks */
    double **matom_matrix;
    allocate_macro_matrix (&matom_matrix, matrix_size);

    /* add the non-radiative k-packet heating to the kpkt_abs quantity */
    get_kpkt_heating_f ();

    geo.matom_radiation = 0;
<<<<<<< HEAD
=======

>>>>>>> 975f70b3

    /* zero all the emissivity counters and check absorbed quantities */
    for (n = 0; n < NPLASMA; n++)
    {
      for (m = 0; m < nlevels_macro; m++)
      {
        macromain[n].matom_emiss[m] = 0.0;
        if (sane_check (macromain[n].matom_abs[m]))
          Error ("matom_abs is %8.4e in matom %i level %i\n", macromain[n].matom_abs[m], n, m);
      }
      plasmamain[n].kpkt_emiss = 0.0;
      if (sane_check (plasmamain[n].kpkt_abs))
        Error ("kpkt_abs is %8.4e in matom %i\n", plasmamain[n].kpkt_abs, n);
    }


    /* For MPI parallelisation, the following loop will be distributed over multiple tasks.
       Note that the mynmim and mynmax variables are still used even without MPI on */
    my_nmin = 0;
    my_nmax = NPLASMA;
    my_n_cells = NPLASMA;

#ifdef MPI_ON
    my_n_cells = get_parallel_nrange (rank_global, NPLASMA, np_mpi_global, &my_nmin, &my_nmax);
#endif

    Log ("Calculating macro-atom and k-packet emissivities- this might take a while...\n");
    Log ("Number of cells for rank: %d\n", my_n_cells);
    Log ("Number of macro-atom levels: %d\n", nlevels_macro);
    if (my_n_cells <= 10)
    {
      nreport = my_n_cells;
    }
    else
    {
      nreport = my_n_cells / 10;
    }

    for (n = my_nmin; n < my_nmax; n++)
    {
      /* JM 1309 -- these lines are just log statements which track nreport, as this section
         can take a long time */
#ifdef MPI_ON
      if (n % nreport == 0)
        Log
          ("Rank %d is calculating macro atom emissivity for macro atom %7d of %7d or %6.3f per cent\n",
           rank_global, n, my_nmax, n * 100. / my_nmax);
#else
      if (n % nreport == 0)
        Log ("Calculating macro atom emissivity for macro atom %7d of %7d or %6.3f per cent\n", n, my_nmax, n * 100. / my_nmax);
#endif

      /* use the accelerated macro-atom scheme */
      xplasma = &plasmamain[n];
      calc_matom_matrix (xplasma, matom_matrix);
      /* before we calculate the emissivities we need to know what fraction of the energy
         from each level comes out in the frequency band we care about */

      for (i = 0; i < nlevels_macro; i++)
      {
        level_emit_doub[i] = f_matom_emit_accelerate (xplasma, i, geo.sfmin, geo.sfmax);
      }

      /* do the same for k-packets */
      kpkt_emit_doub = f_kpkt_emit_accelerate (xplasma, geo.sfmin, geo.sfmax);

      /* Now use the matrix to calculate the fraction of the absorbed energy that comes out in a given level */
      for (i = 0; i < nlevels_macro; i++)
      {
        for (j = 0; j < nlevels_macro; j++)
        {
          macromain[n].matom_emiss[j] += macromain[n].matom_abs[i] * matom_matrix[i][j];
        }
        plasmamain[n].kpkt_emiss += macromain[n].matom_abs[i] * matom_matrix[i][nlevels_macro];
      }

      /* do the same for the thermal pool. we also normalise by banded_emiss_frac here */
      for (j = 0; j < nlevels_macro; j++)
      {
        macromain[n].matom_emiss[j] += plasmamain[n].kpkt_abs * matom_matrix[nlevels_macro][j];
        macromain[n].matom_emiss[j] *= (1.0 * level_emit_doub[j]);
      }
      plasmamain[n].kpkt_emiss += plasmamain[n].kpkt_abs * matom_matrix[nlevels_macro][nlevels_macro];
      plasmamain[n].kpkt_emiss *= (1.0 * kpkt_emit_doub);
    }

    /*This is the end of the update loop that is parallelised. We now need to exchange data between the tasks.
       This is done much the same way as in wind_update */
    broadcast_macro_atom_emissivities (my_nmin, my_nmax, my_n_cells);

    free (matom_matrix[0]);
    free (matom_matrix);
  }                             // end of if loop which controls whether to compute the emissivities or not


  /* this next loop just calculates lum to be the correct summed value in parallel mode */
  /* if mode == USE_STORED_MATOM_EMISSIVITIES this is all this routine does */
  lum = 0.0;                    // need to rezero, fixes segfault bug #59

  for (n = 0; n < NPLASMA; n++)
  {

    for (mm = 0; mm < nlevels_macro; mm++)
    {
      lum += macromain[n].matom_emiss[mm];
    }
  }

  geo.matom_radiation = 1;

  return (lum);
}

/* All done. */<|MERGE_RESOLUTION|>--- conflicted
+++ resolved
@@ -375,7 +375,7 @@
  * @details
  * this routine calculates the luminosity in the band needed for the computation of the
  * spectrum. It gets the total energy radiated by the deactivation of macro atoms in the
- * required wavelength range. 
+ * required wavelength range.
  *
  * When called in (CALCULATE_MATOM_EMISSIVITIES) mode it also calculatees the emissities
  * that are used to generate kpkts from the wind.
@@ -383,7 +383,7 @@
  * ### Notes ###
  * Consult Matthews thesis section 3.6.1.
  *
- * This routine is considerably faster thasn get_matom_f() 
+ * This routine is considerably faster thasn get_matom_f()
  *
  **********************************************************/
 
@@ -394,10 +394,7 @@
   int n, m, mm;
   double lum;
   double level_emit_doub[NLEVELS_MACRO], kpkt_emit_doub;
-<<<<<<< HEAD
   int my_n_cells;
-=======
->>>>>>> 975f70b3
   int i, j;
   int my_nmin, my_nmax;         //These variables are used even if not in parallel mode
   int nreport;
@@ -425,10 +422,6 @@
     get_kpkt_heating_f ();
 
     geo.matom_radiation = 0;
-<<<<<<< HEAD
-=======
-
->>>>>>> 975f70b3
 
     /* zero all the emissivity counters and check absorbed quantities */
     for (n = 0; n < NPLASMA; n++)
