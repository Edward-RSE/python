--- conflicted
+++ resolved
@@ -65,12 +65,7 @@
  **********************************************************/
 
 double
-<<<<<<< HEAD
-get_kpkt_heating_f (fraction)
-     double fraction;
-=======
 get_kpkt_heating_f ()
->>>>>>> 2091d905
 {
   int n, nwind;
   double lum, shock_kpkt_luminosity;
@@ -85,15 +80,9 @@
 
     /* what we do depends on how the "net heating mode" is defined */
     if (KPKT_NET_HEAT_MODE)
-<<<<<<< HEAD
-      shock_kpkt_luminosity = fraction * (shock_heating (one) - plasmamain[n].cool_adiabatic);
-    else
-      shock_kpkt_luminosity = fraction * shock_heating (one);
-=======
       shock_kpkt_luminosity = (shock_heating(one) - plasmamain[n].cool_adiabatic);
     else
       shock_kpkt_luminosity = shock_heating(one);
->>>>>>> 2091d905
 
     if (shock_kpkt_luminosity > 0)
     {
@@ -616,13 +605,9 @@
 
     while (test > fmax || test < fmin)
     {
-<<<<<<< HEAD
-      kpkt (&pp, &nres, &esc_ptr, kpkt_mode);
-=======
       pp.w = p[n].w;
       kpkt (&pp, &nres, &esc_ptr, kpkt_mode); 
 
->>>>>>> 2091d905
       if (esc_ptr == 0 && kpkt_mode == KPKT_MODE_CONTINUUM)
       {
         test = 0.0;
