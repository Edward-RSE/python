


/**************************************************************************
                    Space Telescope Science Institute


  Synopsis:  These are routines needed to implement AGN into python

  Description:	

  Arguments:  


  Returns:

  Notes:


  History:
10oct	nsh	oded as part of initial effort to include a power law component
		to AGN

 ************************************************************************/

#include <stdio.h>
#include <strings.h>
#include <math.h>
#include <string.h>
#include <stdlib.h>
#include "atomic.h"
#include "python.h"

#include "log.h"

/***********************************************************
Space Telescope Science Institute

Synopsis: agn_init (r, lum, alpha, freqmin, freqmax, ioniz_or_final, f)

 Arguments:              
 Returns:
 Description:    
	This is essentially a parallel routine that is set up for other types of 
	sources.  It actually does not do very much.

 
	This routine calculates the luminosity of the star and the 
	luminosity within the frequency boundaries.  BB functions are assumed 

Notes:
History:
**************************************************************/


double
agn_init (r, lum, alpha, freqmin, freqmax, ioniz_or_final, f)
     double r, lum, alpha, freqmin, freqmax, *f;
     int ioniz_or_final;
{

  double t;
  double emit, emittance_bb (), emittance_continuum ();
  int spectype;


  if (ioniz_or_final == 1)
    spectype = geo.agn_spectype;	/* type for final spectrum */
  else
    spectype = geo.agn_ion_spectype;	/*type for ionization calculation */
  if (spectype >= 0)
    {
      /* Assume that if we simulate the continuum for an AGN that emit is the luminosity in a specific range */
      emit = emittance_continuum (spectype, freqmin, freqmax, lum, alpha);
      *f = emit;
    }
  else if (spectype == SPECTYPE_POW)
    {
      /* Emittance_pow actucally returns the specific luminosity directly */
      emit = emittance_pow (freqmin, freqmax, lum, alpha);
      *f = emit;
    }
  else if (spectype == SPECTYPE_BB)
    {

      t = alpha;		/* For this case the second variable is t */
      /* Note that emittane_bb is really the energy radiated per unit area  so
       * this must be multiplied by the area of the object */
      emit = emittance_bb (freqmin, freqmax, t);
      *f = emit;
      *f *= (4. * PI * r * r);
    }
  else if (spectype == SPECTYPE_CL_TAB)
    {
      /* Emittance_pow actucally returns the specific luminosity directly */
      emit = emittance_bpow (freqmin, freqmax, lum, alpha);
      *f = emit;
    }
	else if (spectype == SPECTYPE_BREM)
	{
		emit=qromb(integ_brem,freqmin,freqmax,1e-4);
		*f=emit;
	}

  return (*f);			/* Return the luminosity    */
}


/* This routine returns the specific luminosity, that is the luminosity within the frequency interval */
double
emittance_pow (freqmin, freqmax, lum, alpha)
     double freqmin, freqmax, lum, alpha;
{
  double constant, emit;
  /* these are the frequencies over which the power law is defined - currently set to the
     equivalent of 2 to 10 keV */


#define   XFREQMIN  4.84e17
#define   XFREQMAX  2.42e18

  /* first we need to calculate the constant for the power law function */
  constant = lum / (((pow (XFREQMAX, alpha + 1.)) - pow (XFREQMIN, alpha + 1.0)) / (alpha + 1.0));	/*NSH 1205 - this seems a bit unnecessary now. The constant is calculaed elsewhere, and with the broken power law we could probably get rid of this - is it even working properly now */

  /* now we need to work out the luminosity between our limited frequency range */
  /* we may need some checking routines to make sure that the requested frequency range is within the defined range,
     or it could default to zero outside the defined range */

  emit =
    constant * ((pow (freqmax, alpha + 1.0) - pow (freqmin, alpha + 1.0)) /
		(alpha + 1.0));

  return (emit);
}




/**************************************************************************
                    Southampton University


  Synopsis:  emittance_bpow computes the emittance of a broken power law coded to try to replicate the cloudy table type power law. There are three sections - a central bit, which should cover the 2-10kev portion of the spectrum, a low frequency tail and a high frequency tail . 

  Description:	

  Arguments:  freqmin and freqmax are the min and max frequencies that we are generating photons over, lum is the 2-10kev luminosity and alpha is the 2-10kev slope.


  Returns:   The emittance of the whole power law.

  Notes:


  History:
10oct	nsh	oded as part of initial effort to include a power law component
		to AGN

 ************************************************************************/

double
emittance_bpow (freqmin, freqmax, lum, alpha)
     double freqmin, freqmax, lum, alpha;
{
  double constant, constant_low, constant_hi, emit;
  double e1, e2, e3;
  double atemp, ctemp, f1, f2;
  double pl_low, pl_hi;
  /* these are the frequencies over which the power law is defined - currently set to the
     equivalent of 2 to 10 keV */


#define   XFREQMIN  4.84e17
#define   XFREQMAX  2.42e18
  f1 = freqmin;			/* NSH - 130506 added to reomve 03 compile errors */
  f2 = freqmax;			/* NSH - 130506 added to reomve 03 compile errors */
  e1 = e2 = e3 = 0.0;		/* NSH - 130506 added to reomve 03 compile errors */
  /* first we need to calculate the constant for the 2-10 kev power law function */
  constant =
    lum / (((pow (XFREQMAX, alpha + 1.)) - pow (XFREQMIN, alpha + 1.0)) /
	   (alpha + 1.0));


/* convert broken power law bands to freq */

  pl_low = geo.agn_cltab_low / HEV;
  pl_hi = geo.agn_cltab_hi / HEV;


  constant_low = xband.pl_const[0];	//we have already worked out the constants
  constant_hi = xband.pl_const[xband.nbands - 1];



  /* now we need to work out the luminosity between our limited frequency range */
  emit = 0.0;


  /* energy in low frequency tail */
  if (freqmin >= pl_low)
    {
      e1 = 0.0;			//Our frequencies start above the cutoff
      Log
	("Broken power law: Lowest frequency is above low frequency break\n");
    }
  else if (freqmax < pl_low)	//wierd situation, where all power is in the low frequency tail
    {
      atemp = geo.agn_cltab_low_alpha;
      f1 = freqmin;
      f2 = freqmax;
      ctemp = constant_low;
      e1 =
	ctemp * ((pow (f2, atemp + 1.0) - pow (f1, atemp + 1.0)) /
		 (atemp + 1.0));
      Log ("Broken power law: Emittance below low frequency break is %e\n",
	   e1);
    }
  else
    {
      atemp = geo.agn_cltab_low_alpha;
      f1 = freqmin;
      f2 = pl_low;
      ctemp = constant_low;
      e1 =
	ctemp * ((pow (f2, atemp + 1.0) - pow (f1, atemp + 1.0)) /
		 (atemp + 1.0));
      Log ("Broken power law: Emittance below low frequency break is %e\n",
	   e1);
    }

  /* energy in main frequency band */
  if (freqmax > pl_low && freqmin < pl_hi)	//If there is any part of the required range between our central range
    {
      if (freqmin <= pl_low && freqmax >= pl_hi)
	{
	  f1 = pl_low;
	  f2 = pl_hi;
	}
      else if (freqmin <= pl_low && freqmax < pl_hi)
	{
	  f1 = pl_low;
	  f2 = freqmax;
	}
      else if (freqmin > pl_low && freqmax < pl_hi)
	{
	  f1 = freqmin;
	  f2 = freqmax;
	}
      else if (freqmin > pl_low && freqmax >= pl_hi)
	{
	  f1 = freqmin;
	  f2 = pl_hi;
	}
      atemp = alpha;
      ctemp = constant;
      e2 =
	ctemp * ((pow (f2, atemp + 1.0) - pow (f1, atemp + 1.0)) /
		 (atemp + 1.0));
      Log ("Broken power law: Emittance in centre is %e\n", e2);
    }
  else
    {
      Log ("Broken power law: No luminosity in central range\n");
    }

  /* energy in high frequency tail */
  if (freqmax <= pl_hi)
    {
      e3 = 0.0;			//Our frequencies stop below the cutoff
      Log
	("Broken power law: Highest frequency is below high frequency break\n");
    }
  else if (freqmin > pl_hi)	//Odd situation where all power is in high frequency tail
    {
      atemp = geo.agn_cltab_hi_alpha;
      f1 = freqmin;
      f2 = freqmax;
      ctemp = constant_hi;
      e3 =
	ctemp * ((pow (f2, atemp + 1.0) - pow (f1, atemp + 1.0)) /
		 (atemp + 1.0));
      Log ("Broken power law: Emittance above high frequency break is %e\n",
	   e3);
    }
  else				//normal situation where we run from boundary to the max frequency
    {
      atemp = geo.agn_cltab_hi_alpha;
      f1 = pl_hi;
      f2 = freqmax;
      ctemp = constant_hi;
      e3 =
	ctemp * ((pow (f2, atemp + 1.0) - pow (f1, atemp + 1.0)) /
		 (atemp + 1.0));
      Log ("Broken power law: Emittance above high frequency break is %e\n",
	   e3);
    }

  emit = e1 + e2 + e3;

  return (emit);
}









int
photo_gen_agn (p, r, alpha, weight, f1, f2, spectype, istart, nphot)
     PhotPtr p;
     double r, alpha, weight;
     double f1, f2;   /* The freqency mininimum and maximum if a uniform distribution is selected */
     int spectype;    /*The spectrum type to generate: 0 is bb, 1 (or in fact anything but 0)
           is uniform in frequency space */
     int istart, nphot;   /* Respecitively the starting point in p and the number of photons to generate */
{
  double freqmin, freqmax, dfreq, t;
  int i, iend;
  int n;
  double ftest;

  t = alpha;      /* NSH 130605, this is a slightly odd statmenent, put in to avoid 03 compilation 
           errors, but stemming from the odd behaviour that one can give the AGN a 
           themal spectral type, and the alpha parameter is then used to transmit 
           the temperature. */


  if ((iend = istart + nphot) > NPHOT)
    {
      Error ("photo_gen_agn: iend %d > NPHOT %d\n", iend, NPHOT);
      exit (0);
    }
  if (f2 < f1)
    {
      Error
  ("photo_gen_agn: Cannot generate photons if freqmax %g < freqmin %g\n",
   f2, f1);
    }
  Log_silent ("photo_gen_agn creates nphot %5d photons from %5d to %5d \n",
        nphot, istart, iend);
  freqmin = f1;
  freqmax = f2;
  dfreq = (freqmax - freqmin) / MAXRAND;

  /* Generate photons just outside the photosphere unnecessary for the AGN perhaps? */
  /* note this is only used in the spherical source */

  if (spectype == SPECTYPE_CL_TAB)  /* If we have a broken PL, we need to work out which alpha to use */
    {
      ftest = (freqmin + freqmax) / 2.0;
      for (n = 0; n < xband.nbands; n++)  /* work out what alpha and constant to use */
  {
    if (xband.f1[n] < ftest && xband.f2[n] > ftest)
      {
        alpha = xband.alpha[n];
      }
  }
    }
	
	


  for (i = istart; i < iend; i++)
    {
      p[i].origin = PTYPE_AGN;  // For BL photons this is corrected in photon_gen 
      p[i].w = weight;
      p[i].istat = p[i].nscat = p[i].nrscat = 0;
      p[i].grid = 0;
      p[i].tau = 0.0;
      p[i].nres = -1;   // It's a continuum photon
      p[i].nnscat = 1;

      if (spectype == SPECTYPE_BB)
  {
    p[i].freq = planck (t, freqmin, freqmax);
  }
      else if (spectype == SPECTYPE_UNIFORM)
  {     /* Kurucz spectrum */
    /*Produce a uniform distribution of frequencies */
    p[i].freq = freqmin + rand () * dfreq;
  }
      else if (spectype == SPECTYPE_POW)  /* this is the call to the powerlaw routine 
               we are most interested in */
  {
    p[i].freq = get_rand_pow (freqmin, freqmax, alpha);
  }
      else if (spectype == SPECTYPE_CL_TAB)
<<<<<<< HEAD
  {
    p[i].freq = get_rand_pow (freqmin, freqmax, alpha);
  }
=======
	{
	  p[i].freq = get_rand_pow (freqmin, freqmax, alpha);
	}
	else if (spectype == SPECTYPE_BREM)
	{
		p[i].freq = get_rand_brem(freqmin,freqmax);
//		printf ("photon %i has freq %e\n",i,p[i].freq);
	}
>>>>>>> 32abe933
      else
  {
    p[i].freq =
      one_continuum (spectype, t, geo.gstar, freqmin, freqmax);
  }

      if (p[i].freq < freqmin || freqmax < p[i].freq)
  {
    Error_silent
      ("photo_gen_agn: phot no. %d freq %g out of range %g %g\n",
       i, p[i].freq, freqmin, freqmax);
  }


    /* first option is for the original spherical X-ray source as used in e.g. Higginbottom+ 2013 */

      if (geo.pl_geometry == PL_GEOMETRY_SPHERE)
  {
    randvec (p[i].x, r);

    /* Added by SS August 2004 for finite disk. */
    if (geo.disk_type == DISK_VERTICALLY_EXTENDED)
      {
        /* JM XXX -- is this bit right? it seems to be that zdisk should use the x coordinate rather than
           magnitude of vector (r) */
        while (fabs (p[i].x[2]) < zdisk (r))
    {
      randvec (p[i].x, r);
    }


        if (fabs (p[i].x[2]) < zdisk (r))
    {
      Error ("Photon_agn: agn photon %d in disk %g %g %g %g %g\n",
       i, p[i].x[0], p[i].x[1], p[i].x[2], zdisk (r), r);
      exit (0);
    }
      }
    /* this last bit is the direction, might need a change */
    randvcos (p[i].lmn, p[i].x);
  }



      /* if we have a lamp post geometry then we should generate isotropic photons at a height
         above the disk plane */
      else if (geo.pl_geometry == PL_GEOMETRY_LAMP_POST)
  {
    p[i].x[0] = p[i].x[1] = 0.0;

    if (rand () > MAXRAND / 2)
      {     /* Then the photon emerges in the upper hemisphere */
        p[i].x[2] = geo.lamp_post_height;
      }
    else
      {
        p[i].x[2] = -geo.lamp_post_height;
      }

    randvec (p[i].lmn, 1.0);  // lamp-post geometry is isotropic, so completely random vector

    randvec (p[i].lmn, 1.0);  // lamp-post geometry is isotropic, so completely random vector
  }

<<<<<<< HEAD
    }
=======
      /* this last bit is the direction, might need a change */
      randvcos (p[i].lmn, p[i].x);
  }

>>>>>>> 32abe933
  return (0);
}<|MERGE_RESOLUTION|>--- conflicted
+++ resolved
@@ -388,20 +388,14 @@
     p[i].freq = get_rand_pow (freqmin, freqmax, alpha);
   }
       else if (spectype == SPECTYPE_CL_TAB)
-<<<<<<< HEAD
-  {
-    p[i].freq = get_rand_pow (freqmin, freqmax, alpha);
-  }
-=======
 	{
 	  p[i].freq = get_rand_pow (freqmin, freqmax, alpha);
 	}
 	else if (spectype == SPECTYPE_BREM)
 	{
 		p[i].freq = get_rand_brem(freqmin,freqmax);
-//		printf ("photon %i has freq %e\n",i,p[i].freq);
-	}
->>>>>>> 32abe933
+	}
+
       else
   {
     p[i].freq =
@@ -450,8 +444,10 @@
          above the disk plane */
       else if (geo.pl_geometry == PL_GEOMETRY_LAMP_POST)
   {
+    /* x and y coordinates are 0 */
     p[i].x[0] = p[i].x[1] = 0.0;
 
+    /* need to set the z coordinate to the lamp post height, but allow it to be above or below */
     if (rand () > MAXRAND / 2)
       {     /* Then the photon emerges in the upper hemisphere */
         p[i].x[2] = geo.lamp_post_height;
@@ -462,17 +458,9 @@
       }
 
     randvec (p[i].lmn, 1.0);  // lamp-post geometry is isotropic, so completely random vector
-
-    randvec (p[i].lmn, 1.0);  // lamp-post geometry is isotropic, so completely random vector
-  }
-
-<<<<<<< HEAD
-    }
-=======
-      /* this last bit is the direction, might need a change */
-      randvcos (p[i].lmn, p[i].x);
-  }
-
->>>>>>> 32abe933
+  }
+
+    }
+
   return (0);
 }