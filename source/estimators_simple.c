--- conflicted
+++ resolved
@@ -292,7 +292,7 @@
     theta = atan2(r,-phot_mid->x[2]);
   } else {
     theta = atan2(r,phot_mid->x[2]);
-  } 
+  }
 
   angle = 0.0;
 
@@ -309,11 +309,11 @@
 
 
   iangle = (angle) / binw;      //Turn the angle into an integer to pass into the flux array
-  
+
   //xplasma->F_UV_ang_x[iangle] += flux[0];
   //xplasma->F_UV_ang_y[iangle] += flux[1];
   //xplasma->F_UV_ang_z[iangle] += flux[2];
-  
+
   xplasma->F_UV_ang_r[iangle] += flux[0]*sin(theta)+flux[2]*cos(theta);
   xplasma->F_UV_ang_phi[iangle] += flux[1];
   xplasma->F_UV_ang_theta[iangle] += flux[0]*cos(theta)-flux[2]*sin(theta);
@@ -607,7 +607,7 @@
    * and densities
    */
 
-  /* there was an error here before, see #1030. The observer frame density is gamma times the CMF one */ 
+  /* there was an error here before, see #1030. The observer frame density is gamma times the CMF one */
   electron_density_obs = xplasma->ne * wmain[nwind].xgamma_cen; // Mihalas & Mihalas p146
   volume_obs = wmain[nwind].vol / wmain[nwind].xgamma_cen;
 
@@ -621,10 +621,9 @@
 
   for (i = 0; i < NFLUX_ANGLES; i++)
   {
-<<<<<<< HEAD
-    xplasma->F_UV_ang_x[i] /= volume_obs;
-    xplasma->F_UV_ang_y[i] /= volume_obs;
-    xplasma->F_UV_ang_z[i] /= volume_obs;
+    xplasma->F_UV_ang_theta[i] /= volume_obs;
+    xplasma->F_UV_ang_phi[i] /= volume_obs;
+    xplasma->F_UV_ang_r[i] /= volume_obs;
   }
 
   return (0);
@@ -639,19 +638,6 @@
  * ### Notes ###
  *
  **********************************************************/
-=======
-
-//ksl - commented out set but not used variables
-//OLD    rmin = wmain[xplasma->nwind].r;
-//OLD    rmax = wmain[xplasma->nwind + 1].r;
-//OLD    thetamin = i * RADIAN;
-//OLD    thetamax = (i + 1) * RADIAN;
-
-//OLD    wedge_volume = 2. * 2. / 3. * PI * (rmax * rmax * rmax - rmin * rmin * rmin) * (cos (thetamin) - cos (thetamax));
-    xplasma->F_UV_ang_theta[i] /= volume_obs;
-    xplasma->F_UV_ang_phi[i] /= volume_obs;
-    xplasma->F_UV_ang_r[i] /= volume_obs;
->>>>>>> 975f70b3
 
 void
 update_persistent_directional_flux_estimators (int nplasma, double flux_persist_scale)
