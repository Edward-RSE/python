#####################################################################################
#
#       James Matthews, University of Southampton
#                   6 Feb 2014
#
# This is the travis yml file which controls the test builds 
# for Python, the radiative transfer code hosted at https://github.com/agnwinds/python
#
# Procedure:
#       - travis automatically clones the main dev branch of the repository
#       - we clone the rest the atomic data from the data repository
#       - we then run some simple test models to check we are reading in data and so on
#   
#####################################################################################

language: c

compiler:
    - gcc

# only want to run this test when we commit to dev
branches:
  only:
    - dev
    - enum
<<<<<<< HEAD
    - domain2   
=======
    - domain2
>>>>>>> eb02cbe4

install:
    # first configure
    - export PYTHON=$TRAVIS_BUILD_DIR
    - export PATH=$PATH:$PYTHON/bin 
    - ./configure

    # do installation
    - make install


    #Then clone data
    - mkdir data
    - git clone --depth=50 git://github.com/agnwinds/data.git data


script:
    - echo $PWD
    - cd source/
    - make clean
    - make CC=gcc py_wind
    - make clean
    - cd ../examples/travis 
    - Setup_Py_Dir
    - py balmer_test > balmer_test.out
    - cd ..
    - Setup_Py_Dir
    - py -i cv_macro_benchmark
    - py -i cv_standard
    - py -i -d sv_detailedmode
    - py -i fiducial_agn
    - py -i 1d_sn
    - py -i agn_ss_2010_modela.pf<|MERGE_RESOLUTION|>--- conflicted
+++ resolved
@@ -23,11 +23,7 @@
   only:
     - dev
     - enum
-<<<<<<< HEAD
-    - domain2   
-=======
     - domain2
->>>>>>> eb02cbe4
 
 install:
     # first configure
