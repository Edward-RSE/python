#####################################################################################
#
#       James Matthews, University of Southampton
#                   6 Feb 2014
#
# This is the travis yml file which controls the test builds 
# for Python, the radiative transfer code hosted at https://github.com/agnwinds/python
#
# Procedure:
#       - travis automatically clones the main dev branch of the repository
#       - we clone the rest the atomic data from the data repository
#       - we then run some simple test models to check we are reading in data and so on
#   
#####################################################################################

language: c

compiler:
    - gcc

# only want to run this test when we commit to dev
branches:
  only:
    - dev
    - enum
    - domain2

install:
    # first configure
    - export PYTHON=$TRAVIS_BUILD_DIR
    - export PATH=$PATH:$PYTHON/bin 
    - ./configure

    # do installation
    - make install


    #Then clone data
    - mkdir data
    - git clone --depth=50 git://github.com/agnwinds/data.git data


script:
    - echo $PWD
    - cd source/
    - make clean
    - make CC=gcc py_wind
    - make clean
<<<<<<< HEAD
    - cd ../examples/
=======
    - cd ../examples/travis 
    - Setup_Py_Dir
    - py balmer_test > balmer_test.out
    - cd ../core/
>>>>>>> 9503e9dc
    - Setup_Py_Dir
    - py -i cv_macro_benchmark
    - py -i cv_standard
    - py -i -d sv_detailedmode
    - py -i fiducial_agn
    - py -i 1d_sn
    - cd ../beta/
    - py -i agn_ss_2010_modela.pf
    - py -i ulx1
    - py -i ngc5548<|MERGE_RESOLUTION|>--- conflicted
+++ resolved
@@ -46,14 +46,7 @@
     - make clean
     - make CC=gcc py_wind
     - make clean
-<<<<<<< HEAD
-    - cd ../examples/
-=======
-    - cd ../examples/travis 
-    - Setup_Py_Dir
-    - py balmer_test > balmer_test.out
-    - cd ../core/
->>>>>>> 9503e9dc
+    - cd ../examples/core/
     - Setup_Py_Dir
     - py -i cv_macro_benchmark
     - py -i cv_standard
@@ -63,4 +56,5 @@
     - cd ../beta/
     - py -i agn_ss_2010_modela.pf
     - py -i ulx1
-    - py -i ngc5548+    - py -i ngc5548
+    - py -i lamp_post