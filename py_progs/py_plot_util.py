--- conflicted
+++ resolved
@@ -129,14 +129,11 @@
         return_inwind: Bool
             return the array which tells you whether you
             are partly, fully or not inwind.
-
-<<<<<<< HEAD
-	Returns
-	----------
-	x, z, value: Floats 
-	    value is the quantity you are concerned with, e.g. ne
-	'''
-	# this integer decides whether partial cells are in or out of the wind
+    Returns:
+        x, z, value: Floats 
+            value is the quantity you are concerned with, e.g. ne
+    '''
+    # this tuple helpd us decide whether partial cells are in or out of the wind
 	if ignore_partial:
 		inwind_crit = (0,1)
 	else:
@@ -150,20 +147,6 @@
 		# create an inwind boolean to use to create mask
 		inwind_bool = (inwind >= inwind_crit[0]) * (inwind < inwind_crit[1])
 		mask = ~inwind_bool
-=======
-    Returns:
-        x, z, value: Floats 
-            value is the quantity you are concerned with, e.g. ne
-    '''
-    if mode == "1d":
-        inwind = d["inwind"]
-        x = d["r"]
-        values = d[value_string]
-
-        # create an inwind boolean to use to create mask
-        inwind_bool = (inwind >= 0)
-        mask = (inwind < 0)
->>>>>>> 99e2b1a9
 
         # finally we have our mask, so create the masked array
         masked_values = np.ma.masked_where ( mask, values )
@@ -192,15 +175,9 @@
         # these are the values of inwind PYTHON spits out
         inwind = d["inwind"].reshape(xshape, zshape)
 
-<<<<<<< HEAD
 		# create an inwind boolean to use to create mask
 		inwind_bool = (inwind >= inwind_crit[0]) * (inwind < inwind_crit[1])
 		mask = ~inwind_bool
-=======
-        # create an inwind boolean to use to create mask
-        inwind_bool = (inwind >= 0)
-        mask = (inwind < 0)
->>>>>>> 99e2b1a9
 
         # finally we have our mask, so create the masked array
         masked_values = np.ma.masked_where ( mask, values )
