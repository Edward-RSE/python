--- conflicted
+++ resolved
@@ -266,21 +266,13 @@
         message='WARNING: RUN %s HAS NOT COMPLETED SUCCESSFULLY' % root
         complete_message.append(message)
         word=complete_string.split()
-<<<<<<< HEAD
-        message='If not running, Python stopped after about %s s in  %s of %s %s cycles' % (word[5],word[8],word[10],word[11])
-        complete_message.append(message)
-
-
-=======
         try:
             message='If not running, it stopped after about %s s in  %s of %s %s cycles' % (word[5],word[8],word[10],word[11])
-            complete_message.append(message)
         except IndexError: # add catch for when the above can't be read 
             message='could not read cycle information'
             pass 
         complete_message.append(message)
 
->>>>>>> b0d230f4
     return complete_message
 
 convergence_message='''
